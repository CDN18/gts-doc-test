--- conflicted
+++ resolved
@@ -97,13 +97,10 @@
 	}
 	testrig.StandardStorageSetup(state.Storage, "./testrig/media")
 
-<<<<<<< HEAD
-=======
 	// Initialize workers.
 	testrig.StartNoopWorkers(&state)
 	defer testrig.StopWorkers(&state)
 
->>>>>>> f79d50b9
 	// build backend handlers
 	transportController := testrig.NewTestTransportController(&state, testrig.NewMockHTTPClient(func(req *http.Request) (*http.Response, error) {
 		r := io.NopCloser(bytes.NewReader([]byte{}))
@@ -145,9 +142,6 @@
 
 	processor := testrig.NewTestProcessor(&state, federator, emailSender, mediaManager)
 
-	// Initialize workers.
-	testrig.StartWorkers(&state, processor.Workers())
-
 	// Initialize metrics.
 	if err := metrics.Initialize(state.DB); err != nil {
 		return fmt.Errorf("error initializing metrics: %w", err)
