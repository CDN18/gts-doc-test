--- conflicted
+++ resolved
@@ -342,7 +342,6 @@
         type: object
         x-go-name: Account
         x-go-package: github.com/superseriousbusiness/gotosocial/internal/api/model
-<<<<<<< HEAD
     accountDisplayRole:
         description: This is a subset of AccountRole.
         properties:
@@ -365,7 +364,7 @@
         title: AccountDisplayRole models a public, displayable role of an account.
         type: object
         x-go-name: AccountDisplayRole
-=======
+        x-go-package: github.com/superseriousbusiness/gotosocial/internal/api/model
     accountExportStats:
         description: |-
             AccountExportStats models an account's stats
@@ -415,7 +414,6 @@
                 x-go-name: StatusesCount
         type: object
         x-go-name: AccountExportStats
->>>>>>> 2f7d6543
         x-go-package: github.com/superseriousbusiness/gotosocial/internal/api/model
     accountRelationship:
         properties:
