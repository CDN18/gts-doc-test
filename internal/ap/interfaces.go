--- conflicted
+++ resolved
@@ -40,11 +40,8 @@
 	WithFollowers
 	WithFeatured
 	WithManuallyApprovesFollowers
-<<<<<<< HEAD
+	WithEndpoints
 	WithTag
-=======
-	WithEndpoints
->>>>>>> 69a193da
 }
 
 // Statusable represents the minimum activitypub interface for representing a 'status'.
