--- conflicted
+++ resolved
@@ -208,13 +208,8 @@
 		}
 
 		if hasImage {
-<<<<<<< HEAD
-			maxSize := config.GetMediaEmojiLocalMaxSize()
-			if form.Image.Size > int64(maxSize) { //nolint:gosec
-=======
 			maxSize := int64(config.GetMediaEmojiLocalMaxSize()) // #nosec G115 -- Already validated.
 			if form.Image.Size > maxSize {
->>>>>>> 4be1f780
 				return fmt.Errorf("emoji image too large: image is %dKB but size limit for custom emojis is %dKB", form.Image.Size/1024, maxSize/1024)
 			}
 		}
