--- conflicted
+++ resolved
@@ -32,12 +32,15 @@
 	"github.com/gorilla/websocket"
 )
 
-var wsUpgrader = websocket.Upgrader{
-	ReadBufferSize:  1024,
-	WriteBufferSize: 1024,
-	// we expect cors requests (via eg., pinafore.social) so be lenient
-	CheckOrigin: func(r *http.Request) bool { return true },
-}
+var (
+	wsUpgrader = websocket.Upgrader{
+		ReadBufferSize:  1024,
+		WriteBufferSize: 1024,
+		// we expect cors requests (via eg., pinafore.social) so be lenient
+		CheckOrigin: func(r *http.Request) bool { return true },
+	}
+	noTokenError = fmt.Errorf("no access token provided under query key %s or under header %s", AccessTokenQueryKey, AccessTokenHeader)
+)
 
 // StreamGETHandler swagger:operation GET /api/v1/streaming streamGet
 //
@@ -147,18 +150,17 @@
 		return
 	}
 
-	accessToken := c.Query(AccessTokenQueryKey)
-	if accessToken == "" {
-<<<<<<< HEAD
-		err := fmt.Errorf("no access token provided under query key %s", AccessTokenQueryKey)
+	var accessToken string
+	if t := c.Query(AccessTokenQueryKey); t != "" {
+		// try query param first
+		accessToken = t
+	} else if t := c.GetHeader(AccessTokenHeader); t != "" {
+		// fall back to Sec-Websocket-Protocol
+		accessToken = t
+	} else {
+		// no token
+		err := noTokenError
 		apiutil.ErrorHandler(c, gtserror.NewErrorUnauthorized(err, err.Error()), m.processor.InstanceGet)
-=======
-		accessToken = c.GetHeader(AccessTokenHeader)
-	}
-	if accessToken == "" {
-		err := fmt.Errorf("no access token provided under query key %s or under header %s", AccessTokenQueryKey, AccessTokenHeader)
-		api.ErrorHandler(c, gtserror.NewErrorUnauthorized(err, err.Error()), m.processor.InstanceGet)
->>>>>>> d10388cc
 		return
 	}
 
@@ -197,12 +199,8 @@
 		close(stream.Hangup)
 	}()
 
-<<<<<<< HEAD
-	streamTicker := time.NewTicker(30 * time.Second)
+	streamTicker := time.NewTicker(m.tickDuration)
 	defer streamTicker.Stop()
-=======
-	streamTicker := time.NewTicker(m.tickDuration)
->>>>>>> d10388cc
 
 	// We want to stay in the loop as long as possible while the client is connected.
 	// The only thing that should break the loop is if the client leaves or the connection becomes unhealthy.
