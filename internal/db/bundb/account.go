--- conflicted
+++ resolved
@@ -20,11 +20,8 @@
 import (
 	"context"
 	"errors"
-<<<<<<< HEAD
 	"fmt"
 	"net"
-=======
->>>>>>> 14390421
 	"slices"
 	"strings"
 	"time"
