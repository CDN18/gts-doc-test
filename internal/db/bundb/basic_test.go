// GoToSocial
// Copyright (C) GoToSocial Authors admin@gotosocial.org
// SPDX-License-Identifier: AGPL-3.0-or-later
//
// This program is free software: you can redistribute it and/or modify
// it under the terms of the GNU Affero General Public License as published by
// the Free Software Foundation, either version 3 of the License, or
// (at your option) any later version.
//
// This program is distributed in the hope that it will be useful,
// but WITHOUT ANY WARRANTY; without even the implied warranty of
// MERCHANTABILITY or FITNESS FOR A PARTICULAR PURPOSE.  See the
// GNU Affero General Public License for more details.
//
// You should have received a copy of the GNU Affero General Public License
// along with this program.  If not, see <http://www.gnu.org/licenses/>.

package bundb_test

import (
	"context"
	"crypto/rand"
	"crypto/rsa"
	"testing"
	"time"

	"github.com/stretchr/testify/suite"
	"github.com/superseriousbusiness/gotosocial/internal/db"
	"github.com/superseriousbusiness/gotosocial/internal/gtsmodel"
)

type BasicTestSuite struct {
	BunDBStandardTestSuite
}

func (suite *BasicTestSuite) TestGetAccountByID() {
	testAccount := suite.testAccounts["local_account_1"]

	a := &gtsmodel.Account{}
	err := suite.db.GetByID(context.Background(), testAccount.ID, a)
	suite.NoError(err)
}

func (suite *BasicTestSuite) TestPutAccountWithBunDefaultFields() {
	key, err := rsa.GenerateKey(rand.Reader, 2048)
	if err != nil {
		suite.FailNow(err.Error())
	}

	// Create an account that only just matches constraints.
	testAccount := &gtsmodel.Account{
		ID:           "01GADR1AH9VCKH8YYCM86XSZ00",
		Username:     "test",
		URI:          "https://example.org/users/test",
		URL:          "https://example.org/@test",
		InboxURI:     "https://example.org/users/test/inbox",
		OutboxURI:    "https://example.org/users/test/outbox",
		ActorType:    "Person",
		PublicKeyURI: "https://example.org/test#main-key",
		PublicKey:    &key.PublicKey,
	}

	if err := suite.db.Put(context.Background(), testAccount); err != nil {
		suite.FailNow(err.Error())
	}

	a := &gtsmodel.Account{}
	if err := suite.db.GetByID(context.Background(), testAccount.ID, a); err != nil {
		suite.FailNow(err.Error())
	}

	// check all fields are set as expected, including database defaults
	suite.Equal(testAccount.ID, a.ID)
	suite.WithinDuration(time.Now(), a.CreatedAt, 5*time.Second)
	suite.WithinDuration(time.Now(), a.UpdatedAt, 5*time.Second)
	suite.Equal(testAccount.Username, a.Username)
	suite.Empty(a.Domain)
	suite.Empty(a.AvatarMediaAttachmentID)
	suite.Nil(a.AvatarMediaAttachment)
	suite.Empty(a.AvatarRemoteURL)
	suite.Empty(a.HeaderMediaAttachmentID)
	suite.Nil(a.HeaderMediaAttachment)
	suite.Empty(a.HeaderRemoteURL)
	suite.Empty(a.DisplayName)
	suite.Nil(a.Fields)
	suite.Empty(a.Note)
	suite.Empty(a.NoteRaw)
	suite.False(*a.Memorial)
	suite.Empty(a.AlsoKnownAs)
	suite.Empty(a.MovedToAccountID)
	suite.False(*a.Bot)
	suite.Empty(a.Reason)
	// Locked is especially important, since it's a bool that defaults
	// to true, which is why we use pointers for bools in the first place
	suite.True(*a.Locked)
	suite.False(*a.Discoverable)
	suite.Empty(a.Privacy)
	suite.False(*a.Sensitive)
	suite.Equal("en", a.Language)
	suite.Empty(a.StatusContentType)
	suite.Equal(testAccount.URI, a.URI)
	suite.Equal(testAccount.URL, a.URL)
	suite.Zero(testAccount.FetchedAt)
	suite.Equal(testAccount.InboxURI, a.InboxURI)
	suite.Equal(testAccount.OutboxURI, a.OutboxURI)
	suite.Empty(a.FollowingURI)
	suite.Empty(a.FollowersURI)
	suite.Empty(a.FeaturedCollectionURI)
	suite.Equal(testAccount.ActorType, a.ActorType)
	suite.Nil(a.PrivateKey)
	suite.EqualValues(key.PublicKey, *a.PublicKey)
	suite.Equal(testAccount.PublicKeyURI, a.PublicKeyURI)
	suite.Zero(a.SensitizedAt)
	suite.Zero(a.SilencedAt)
	suite.Zero(a.SuspendedAt)
	suite.False(*a.HideCollections)
	suite.Empty(a.SuspensionOrigin)
}

func (suite *BasicTestSuite) TestGetAllStatuses() {
	s := []*gtsmodel.Status{}
	err := suite.db.GetAll(context.Background(), &s)
	suite.NoError(err)
<<<<<<< HEAD
	suite.Len(s, 18)
=======
	suite.Len(s, 20)
>>>>>>> e9e5dc5a
}

func (suite *BasicTestSuite) TestGetAllNotNull() {
	where := []db.Where{{
		Key:   "domain",
		Value: nil,
		Not:   true,
	}}

	a := []*gtsmodel.Account{}

	err := suite.db.GetWhere(context.Background(), where, &a)
	suite.NoError(err)
	suite.NotEmpty(a)

	for _, acct := range a {
		suite.NotEmpty(acct.Domain)
	}
}

func TestBasicTestSuite(t *testing.T) {
	suite.Run(t, new(BasicTestSuite))
}<|MERGE_RESOLUTION|>--- conflicted
+++ resolved
@@ -121,11 +121,7 @@
 	s := []*gtsmodel.Status{}
 	err := suite.db.GetAll(context.Background(), &s)
 	suite.NoError(err)
-<<<<<<< HEAD
-	suite.Len(s, 18)
-=======
-	suite.Len(s, 20)
->>>>>>> e9e5dc5a
+	suite.Len(s, 21)
 }
 
 func (suite *BasicTestSuite) TestGetAllNotNull() {
