--- conflicted
+++ resolved
@@ -32,18 +32,13 @@
 type Emoji interface {
 	// PutEmoji puts one emoji in the database.
 	PutEmoji(ctx context.Context, emoji *gtsmodel.Emoji) Error
-<<<<<<< HEAD
 	// UpdateEmoji updates the given columns of one emoji.
 	// If no columns are specified, every column is updated.
 	UpdateEmoji(ctx context.Context, emoji *gtsmodel.Emoji, columns ...string) (*gtsmodel.Emoji, Error)
-	// GetCustomEmojis gets all custom emoji for the instance
-	GetCustomEmojis(ctx context.Context) ([]*gtsmodel.Emoji, Error)
-=======
 	// GetUseableEmojis gets all emojis which are useable by accounts on this instance.
 	GetUseableEmojis(ctx context.Context) ([]*gtsmodel.Emoji, Error)
 	// GetEmojis gets emojis based on given parameters. Useful for admin actions.
 	GetEmojis(ctx context.Context, domain string, includeDisabled bool, includeEnabled bool, shortcode string, maxShortcodeDomain string, minShortcodeDomain string, limit int) ([]*gtsmodel.Emoji, Error)
->>>>>>> eb85ef73
 	// GetEmojiByID gets a specific emoji by its database ID.
 	GetEmojiByID(ctx context.Context, id string) (*gtsmodel.Emoji, Error)
 	// GetEmojiByShortcodeDomain gets an emoji based on its shortcode and domain.
