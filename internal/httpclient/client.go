// GoToSocial
// Copyright (C) GoToSocial Authors admin@gotosocial.org
// SPDX-License-Identifier: AGPL-3.0-or-later
//
// This program is free software: you can redistribute it and/or modify
// it under the terms of the GNU Affero General Public License as published by
// the Free Software Foundation, either version 3 of the License, or
// (at your option) any later version.
//
// This program is distributed in the hope that it will be useful,
// but WITHOUT ANY WARRANTY; without even the implied warranty of
// MERCHANTABILITY or FITNESS FOR A PARTICULAR PURPOSE.  See the
// GNU Affero General Public License for more details.
//
// You should have received a copy of the GNU Affero General Public License
// along with this program.  If not, see <http://www.gnu.org/licenses/>.

package httpclient

import (
	"context"
	"crypto/tls"
	"errors"
	"fmt"
	"io"
	"net"
	"net/http"
	"net/netip"
	"runtime"
	"strconv"
	"strings"
	"time"

	"codeberg.org/gruf/go-cache/v3"
	errorsv2 "codeberg.org/gruf/go-errors/v2"
	"codeberg.org/gruf/go-iotools"
	"github.com/superseriousbusiness/gotosocial/internal/gtscontext"
	"github.com/superseriousbusiness/gotosocial/internal/gtserror"
	"github.com/superseriousbusiness/gotosocial/internal/log"
)

var (
	// ErrInvalidRequest is returned if a given HTTP request is invalid and cannot be performed.
	ErrInvalidRequest = errors.New("invalid http request")

	// ErrInvalidNetwork is returned if the request would not be performed over TCP
	ErrInvalidNetwork = errors.New("invalid network type")

	// ErrReservedAddr is returned if a dialed address resolves to an IP within a blocked or reserved net.
	ErrReservedAddr = errors.New("dial within blocked / reserved IP range")
)

// Config provides configuration details for setting up a new
// instance of httpclient.Client{}. Within are a subset of the
// configuration values passed to initialized http.Transport{}
// and http.Client{}, along with httpclient.Client{} specific.
type Config struct {

	// MaxOpenConnsPerHost limits the max
	// number of open connections to a host.
	MaxOpenConnsPerHost int

	// AllowRanges allows outgoing
	// communications to given IP nets.
	AllowRanges []netip.Prefix

	// BlockRanges blocks outgoing
	// communiciations to given IP nets.
	BlockRanges []netip.Prefix

	// TLSInsecureSkipVerify can be set to true to
	// skip validation of remote TLS certificates.
	//
	// THIS SHOULD BE USED FOR TESTING ONLY, IF YOU
	// TURN THIS ON WHILE RUNNING IN PRODUCTION YOU
	// ARE LEAVING YOUR SERVER WIDE OPEN TO ATTACKS!
	TLSInsecureSkipVerify bool

	// MaxIdleConns: see http.Transport{}.MaxIdleConns.
	MaxIdleConns int

	// ReadBufferSize: see http.Transport{}.ReadBufferSize.
	ReadBufferSize int

	// WriteBufferSize: see http.Transport{}.WriteBufferSize.
	WriteBufferSize int

	// Timeout: see http.Client{}.Timeout.
	Timeout time.Duration

	// DisableCompression: see http.Transport{}.DisableCompression.
	DisableCompression bool
}

// Client wraps an underlying http.Client{} to provide the following:
//   - setting a maximum received request body size, returning error on
//     large content lengths, and using a limited reader in all other
//     cases to protect against forged / unknown content-lengths
//   - protection from server side request forgery (SSRF) by only dialing
//     out to known public IP prefixes, configurable with allows/blocks
//   - retry-backoff logic for error temporary HTTP error responses
//   - optional request signing
//   - request logging
type Client struct {
	client   http.Client
	badHosts cache.TTLCache[string, struct{}]
	retries  uint
}

// New returns a new instance of Client initialized using configuration.
func New(cfg Config) *Client {
	var c Client
	c.retries = 5

	d := &net.Dialer{
		Timeout:   15 * time.Second,
		KeepAlive: 30 * time.Second,
		Resolver:  &net.Resolver{},
	}

	if cfg.MaxOpenConnsPerHost <= 0 {
		// By default base this value on GOMAXPROCS.
		maxprocs := runtime.GOMAXPROCS(0)
		cfg.MaxOpenConnsPerHost = maxprocs * 20
	}

	if cfg.MaxIdleConns <= 0 {
		// By default base this value on MaxOpenConns.
		cfg.MaxIdleConns = cfg.MaxOpenConnsPerHost * 10
	}

	// Protect the dialer
	// with IP range sanitizer.
	d.Control = (&Sanitizer{
		Allow: cfg.AllowRanges,
		Block: cfg.BlockRanges,
	}).Sanitize

	// Prepare client fields.
	c.client.Timeout = cfg.Timeout

	// Prepare transport TLS config.
	tlsClientConfig := &tls.Config{
		InsecureSkipVerify: cfg.TLSInsecureSkipVerify, //nolint:gosec
	}

	if tlsClientConfig.InsecureSkipVerify {
		// Warn against playing silly buggers.
		log.Warn(nil, "http-client.tls-insecure-skip-verify was set to TRUE. "+
			"*****THIS SHOULD BE USED FOR TESTING ONLY, IF YOU TURN THIS ON WHILE "+
			"RUNNING IN PRODUCTION YOU ARE LEAVING YOUR SERVER WIDE OPEN TO ATTACKS! "+
			"IF IN DOUBT, STOP YOUR SERVER *NOW* AND ADJUST YOUR CONFIGURATION!*****",
		)
	}

	// Set underlying HTTP client roundtripper.
	c.client.Transport = &signingtransport{http.Transport{
		Proxy:                 http.ProxyFromEnvironment,
		ForceAttemptHTTP2:     true,
		DialContext:           d.DialContext,
		TLSClientConfig:       tlsClientConfig,
		MaxIdleConns:          cfg.MaxIdleConns,
		IdleConnTimeout:       90 * time.Second,
		TLSHandshakeTimeout:   10 * time.Second,
		ExpectContinueTimeout: 1 * time.Second,
		ReadBufferSize:        cfg.ReadBufferSize,
		WriteBufferSize:       cfg.WriteBufferSize,
		DisableCompression:    cfg.DisableCompression,
	}}

	// Initiate outgoing bad hosts lookup cache.
	c.badHosts = cache.NewTTL[string, struct{}](0, 512, 0)
	c.badHosts.SetTTL(time.Hour, false)
	if !c.badHosts.Start(time.Minute) {
		log.Panic(nil, "failed to start transport controller cache")
	}

	return &c
}

// Do will essentially perform http.Client{}.Do() with retry-backoff functionality.
func (c *Client) Do(r *http.Request) (rsp *http.Response, err error) {

	// First validate incoming request.
	if err := ValidateRequest(r); err != nil {
		return nil, err
	}

	// Wrap in our own request
	// type for retry-backoff.
	req := WrapRequest(r)

	if gtscontext.IsFastfail(r.Context()) {
		// If the fast-fail flag was set, just
		// attempt a single iteration instead of
		// following the below retry-backoff loop.
		rsp, _, err = c.DoOnce(req)
		if err != nil {
			return nil, fmt.Errorf("%w (fast fail)", err)
		}
		return rsp, nil
	}

	for {
		var retry bool

		// Perform the http request.
		rsp, retry, err = c.DoOnce(req)
		if err == nil {
			return rsp, nil
		}

		if !retry {
			// reached max retries, don't further backoff
			return nil, fmt.Errorf("%w (max retries)", err)
		}

		// Start new backoff sleep timer.
		backoff := time.NewTimer(req.BackOff())

		select {
		// Request ctx cancelled.
		case <-r.Context().Done():
			backoff.Stop()

			// Return context error.
			err = r.Context().Err()
			return nil, err

		// Backoff for time.
		case <-backoff.C:
		}
	}
}

// DoOnce wraps an underlying http.Client{}.Do() to perform our wrapped request type:
// rewinding response body to permit reuse, signing request data when SignFunc provided,
// marking erroring hosts, updating retry attempt counts and setting backoff from header.
func (c *Client) DoOnce(r *Request) (rsp *http.Response, retry bool, err error) {
	if r.attempts > c.retries {
		// Ensure request hasn't reached max number of attempts.
		err = fmt.Errorf("httpclient: reached max retries (%d)", c.retries)
		return
	}

	// Update no.
	// attempts.
	r.attempts++

	// Reset backoff.
	r.backoff = 0

	// Perform main routine.
	rsp, retry, err = c.do(r)

	if rsp != nil {
		// Log successful rsp.
		r.Entry.Info(rsp.Status)
		return
	}

	// Log any errors.
	r.Entry.Error(err)

	switch {
	case !retry:
		// If they were told not to
		// retry, also set number of
		// attempts to prevent retry.
		r.attempts = c.retries + 1

	case r.attempts > c.retries:
		// On max retries, mark this as
		// a "badhost", i.e. is erroring.
		c.badHosts.Set(r.Host, struct{}{})

		// Ensure retry flag is unset
		// when reached max attempts.
		retry = false

	case c.badHosts.Has(r.Host):
		// When retry is still permitted,
		// check host hasn't been marked
		// as a "badhost", i.e. erroring.
		r.attempts = c.retries + 1
		retry = false
	}

	return
}

// do performs the "meat" of DoOnce(), but it's separated out to allow
// easier wrapping of the response, retry, error returns with further logic.
func (c *Client) do(r *Request) (rsp *http.Response, retry bool, err error) {
	// Perform the HTTP request.
	rsp, err = c.client.Do(r.Request)
	if err != nil {

		if errorsv2.IsV2(err,
			context.DeadlineExceeded,
			context.Canceled,
			ErrReservedAddr,
		) {
			// Non-retryable errors.
			return nil, false, err
		}

		if errstr := err.Error(); //
		strings.Contains(errstr, "stopped after 10 redirects") ||
			strings.Contains(errstr, "tls: ") ||
			strings.Contains(errstr, "x509: ") {
			// These error types aren't wrapped
			// so we have to check the error string.
			// All are unrecoverable!
			return nil, false, err
		}

		if dnserr := errorsv2.AsV2[*net.DNSError](err); //
		dnserr != nil && dnserr.IsNotFound {
			// DNS lookup failure, this domain does not exist
			return nil, false, gtserror.SetNotFound(err)
		}

		// A retryable error.
		return nil, true, err

	} else if rsp.StatusCode >= 500 ||
		rsp.StatusCode == http.StatusTooManyRequests {

		// Codes over 500 (and 429: too many requests)
		// are generally temporary errors. For these
		// we replace the response with a loggable error.
		err = fmt.Errorf(`http response: %s`, rsp.Status)

		// Search for a provided "Retry-After" header value.
		if after := rsp.Header.Get("Retry-After"); after != "" {

			// Get cur time.
			now := time.Now()

			if u, _ := strconv.ParseUint(after, 10, 32); u != 0 {
				// An integer no. of backoff seconds was provided.
<<<<<<< HEAD
				r.backoff = time.Duration(u) * time.Second //nolint:gosec
=======
				r.backoff = time.Duration(u) * time.Second // #nosec G115 -- We clamp backoff below.
>>>>>>> 4be1f780
			} else if at, _ := http.ParseTime(after); !at.Before(now) {
				// An HTTP formatted future date-time was provided.
				r.backoff = at.Sub(now)
			}

			// Don't let their provided backoff exceed our max.
<<<<<<< HEAD
			if max := baseBackoff * time.Duration(c.retries); //nolint:gosec
=======
			if max := baseBackoff * time.Duration(c.retries); // #nosec G115 -- We control c.retries.
>>>>>>> 4be1f780
			r.backoff > max {
				r.backoff = max
			}
		}

		// Unset + close rsp.
		_ = rsp.Body.Close()
		return nil, true, err
	}

	// Seperate the body implementers.
	rbody := (io.Reader)(rsp.Body)
	cbody := (io.Closer)(rsp.Body)

	// Wrap closer to ensure body drained BEFORE close.
	cbody = iotools.CloserAfterCallback(cbody, func() {
		_, _ = discard.ReadFrom(rbody)
	})

	// Set the wrapped response body.
	rsp.Body = &iotools.ReadCloserType{
		Reader: rbody,
		Closer: cbody,
	}

	return rsp, true, nil
}

// cast discard writer to full interface it supports.
var discard = io.Discard.(interface { //nolint
	io.Writer
	io.StringWriter
	io.ReaderFrom
})<|MERGE_RESOLUTION|>--- conflicted
+++ resolved
@@ -340,22 +340,14 @@
 
 			if u, _ := strconv.ParseUint(after, 10, 32); u != 0 {
 				// An integer no. of backoff seconds was provided.
-<<<<<<< HEAD
-				r.backoff = time.Duration(u) * time.Second //nolint:gosec
-=======
 				r.backoff = time.Duration(u) * time.Second // #nosec G115 -- We clamp backoff below.
->>>>>>> 4be1f780
 			} else if at, _ := http.ParseTime(after); !at.Before(now) {
 				// An HTTP formatted future date-time was provided.
 				r.backoff = at.Sub(now)
 			}
 
 			// Don't let their provided backoff exceed our max.
-<<<<<<< HEAD
-			if max := baseBackoff * time.Duration(c.retries); //nolint:gosec
-=======
 			if max := baseBackoff * time.Duration(c.retries); // #nosec G115 -- We control c.retries.
->>>>>>> 4be1f780
 			r.backoff > max {
 				r.backoff = max
 			}
