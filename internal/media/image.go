--- conflicted
+++ resolved
@@ -93,7 +93,6 @@
 	}, nil
 }
 
-<<<<<<< HEAD
 // deriveThumbnail returns a byte slice and metadata for a thumbnail
 // of a given jpeg, png, gif or webp, or an error if something goes wrong.
 //
@@ -169,8 +168,6 @@
 	return im, nil
 }
 
-=======
->>>>>>> f32306c7
 // deriveStaticEmojji takes a given gif or png of an emoji, decodes it, and re-encodes it as a static png.
 func deriveStaticEmoji(r io.Reader, contentType string) (*mediaMeta, error) {
 	var i image.Image
