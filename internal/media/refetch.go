--- conflicted
+++ resolved
@@ -111,11 +111,7 @@
 		// Get max supported remote emoji media size.
 		maxsz := int64(config.GetMediaEmojiRemoteMaxSize()) // #nosec G115 -- Already validated.
 		dataFunc := func(ctx context.Context) (reader io.ReadCloser, err error) {
-<<<<<<< HEAD
-			return dereferenceMedia(ctx, emojiImageIRI, int64(maxsz)) //nolint:gosec
-=======
 			return dereferenceMedia(ctx, emojiImageIRI, maxsz)
->>>>>>> 4be1f780
 		}
 
 		processingEmoji, err := m.UpdateEmoji(ctx, emoji, dataFunc, AdditionalEmojiInfo{
