/*
   GoToSocial
   Copyright (C) 2021-2022 GoToSocial Authors admin@gotosocial.org

   This program is free software: you can redistribute it and/or modify
   it under the terms of the GNU Affero General Public License as published by
   the Free Software Foundation, either version 3 of the License, or
   (at your option) any later version.

   This program is distributed in the hope that it will be useful,
   but WITHOUT ANY WARRANTY; without even the implied warranty of
   MERCHANTABILITY or FITNESS FOR A PARTICULAR PURPOSE.  See the
   GNU Affero General Public License for more details.

   You should have received a copy of the GNU Affero General Public License
   along with this program.  If not, see <http://www.gnu.org/licenses/>.
*/

package media

import (
	"context"
	"io"
	"time"
)

// maxFileHeaderBytes represents the maximum amount of bytes we want
// to examine from the beginning of a file to determine its type.
//
// See: https://en.wikipedia.org/wiki/File_format#File_header
// and https://github.com/h2non/filetype
const maxFileHeaderBytes = 261

// mime consts
const (
	mimeImage = "image"
	mimeVideo = "video"

	mimeJpeg      = "jpeg"
	mimeImageJpeg = mimeImage + "/" + mimeJpeg

	mimeGif      = "gif"
	mimeImageGif = mimeImage + "/" + mimeGif

	mimePng      = "png"
	mimeImagePng = mimeImage + "/" + mimePng

<<<<<<< HEAD
	mimeWebp      = "webp"
	mimeImageWebp = mimeImage + "/" + mimeWebp
=======
	mimeMp4      = "mp4"
	mimeVideoMp4 = mimeVideo + "/" + mimeMp4
>>>>>>> f32306c7
)

type processState int32

const (
	received processState = iota // processing order has been received but not done yet
	complete                     // processing order has been completed successfully
	errored                      // processing order has been completed with an error
)

// EmojiMaxBytes is the maximum permitted bytes of an emoji upload (50kb)
// const EmojiMaxBytes = 51200

type Size string

const (
	SizeSmall    Size = "small"    // SizeSmall is the key for small/thumbnail versions of media
	SizeOriginal Size = "original" // SizeOriginal is the key for original/fullsize versions of media and emoji
	SizeStatic   Size = "static"   // SizeStatic is the key for static (non-animated) versions of emoji
)

type Type string

const (
	TypeAttachment Type = "attachment" // TypeAttachment is the key for media attachments
	TypeHeader     Type = "header"     // TypeHeader is the key for profile header requests
	TypeAvatar     Type = "avatar"     // TypeAvatar is the key for profile avatar requests
	TypeEmoji      Type = "emoji"      // TypeEmoji is the key for emoji type requests
)

// AdditionalMediaInfo represents additional information that should be added to an attachment
// when processing a piece of media.
type AdditionalMediaInfo struct {
	// Time that this media was created; defaults to time.Now().
	CreatedAt *time.Time
	// ID of the status to which this media is attached; defaults to "".
	StatusID *string
	// URL of the media on a remote instance; defaults to "".
	RemoteURL *string
	// Image description of this media; defaults to "".
	Description *string
	// Blurhash of this media; defaults to "".
	Blurhash *string
	// ID of the scheduled status to which this media is attached; defaults to "".
	ScheduledStatusID *string
	// Mark this media as in-use as an avatar; defaults to false.
	Avatar *bool
	// Mark this media as in-use as a header; defaults to false.
	Header *bool
	// X focus coordinate for this media; defaults to 0.
	FocusX *float32
	// Y focus coordinate for this media; defaults to 0.
	FocusY *float32
}

// AdditionalEmojiInfo represents additional information
// that should be taken into account when processing an emoji.
type AdditionalEmojiInfo struct {
	// Time that this emoji was created; defaults to time.Now().
	CreatedAt *time.Time
	// Domain the emoji originated from. Blank for this instance's domain. Defaults to "".
	Domain *string
	// URL of this emoji on a remote instance; defaults to "".
	ImageRemoteURL *string
	// URL of the static version of this emoji on a remote instance; defaults to "".
	ImageStaticRemoteURL *string
	// Whether this emoji should be disabled (not shown) on this instance; defaults to false.
	Disabled *bool
	// Whether this emoji should be visible in the instance's emoji picker; defaults to true.
	VisibleInPicker *bool
	// ID of the category this emoji should be placed in; defaults to "".
	CategoryID *string
}

// DataFunc represents a function used to retrieve the raw bytes of a piece of media.
type DataFunc func(ctx context.Context) (reader io.ReadCloser, fileSize int64, err error)

// PostDataCallbackFunc represents a function executed after the DataFunc has been executed,
// and the returned reader has been read. It can be used to clean up any remaining resources.
//
// This can be set to nil, and will then not be executed.
type PostDataCallbackFunc func(ctx context.Context) error<|MERGE_RESOLUTION|>--- conflicted
+++ resolved
@@ -45,13 +45,11 @@
 	mimePng      = "png"
 	mimeImagePng = mimeImage + "/" + mimePng
 
-<<<<<<< HEAD
 	mimeWebp      = "webp"
 	mimeImageWebp = mimeImage + "/" + mimeWebp
-=======
+
 	mimeMp4      = "mp4"
 	mimeVideoMp4 = mimeVideo + "/" + mimeMp4
->>>>>>> f32306c7
 )
 
 type processState int32
