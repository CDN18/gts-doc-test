/*
   GoToSocial
   Copyright (C) 2021-2022 GoToSocial Authors admin@gotosocial.org

   This program is free software: you can redistribute it and/or modify
   it under the terms of the GNU Affero General Public License as published by
   the Free Software Foundation, either version 3 of the License, or
   (at your option) any later version.

   This program is distributed in the hope that it will be useful,
   but WITHOUT ANY WARRANTY; without even the implied warranty of
   MERCHANTABILITY or FITNESS FOR A PARTICULAR PURPOSE.  See the
   GNU Affero General Public License for more details.

   You should have received a copy of the GNU Affero General Public License
   along with this program.  If not, see <http://www.gnu.org/licenses/>.
*/

package federation

import (
	"context"
	"fmt"
	"net/url"

	"github.com/superseriousbusiness/activity/streams"
	"github.com/superseriousbusiness/activity/streams/vocab"
	"github.com/superseriousbusiness/gotosocial/internal/federation/dereferencing"
	"github.com/superseriousbusiness/gotosocial/internal/gtserror"
	"github.com/superseriousbusiness/gotosocial/internal/transport"
	"github.com/superseriousbusiness/gotosocial/internal/uris"
)

func (p *processor) GetUser(ctx context.Context, requestedUsername string, requestURL *url.URL) (interface{}, gtserror.WithCode) {
	// get the account the request is referring to
	requestedAccount, err := p.db.GetAccountByUsernameDomain(ctx, requestedUsername, "")
	if err != nil {
		return nil, gtserror.NewErrorNotFound(fmt.Errorf("database error getting account with username %s: %s", requestedUsername, err))
	}

	var requestedPerson vocab.ActivityStreamsPerson
	if uris.IsPublicKeyPath(requestURL) {
		// if it's a public key path, we don't need to authenticate but we'll only serve the bare minimum user profile needed for the public key
		requestedPerson, err = p.tc.AccountToASMinimal(ctx, requestedAccount)
		if err != nil {
			return nil, gtserror.NewErrorInternalError(err)
		}
	} else {
		// if it's any other path, we want to fully authenticate the request before we serve any data, and then we can serve a more complete profile
		requestingAccountURI, errWithCode := p.federator.AuthenticateFederatedRequest(ctx, requestedUsername)
		if errWithCode != nil {
			return nil, errWithCode
		}

		// if we're not already handshaking/dereferencing a remote account, dereference it now
		if !p.federator.Handshaking(ctx, requestedUsername, requestingAccountURI) {
<<<<<<< HEAD
			requestingAccount, err := p.federator.GetAccount(ctx, dereferencing.GetAccountParams{
=======
			requestingAccount, err := p.federator.GetRemoteAccount(transport.WithFastfail(ctx), dereferencing.GetRemoteAccountParams{
>>>>>>> fcb9c0bb
				RequestingUsername: requestedUsername,
				RemoteAccountID:    requestingAccountURI,
			})
			if err != nil {
				return nil, gtserror.NewErrorUnauthorized(err)
			}

			blocked, err := p.db.IsBlocked(ctx, requestedAccount.ID, requestingAccount.ID, true)
			if err != nil {
				return nil, gtserror.NewErrorInternalError(err)
			}

			if blocked {
				return nil, gtserror.NewErrorUnauthorized(fmt.Errorf("block exists between accounts %s and %s", requestedAccount.ID, requestingAccount.ID))
			}
		}

		requestedPerson, err = p.tc.AccountToAS(ctx, requestedAccount)
		if err != nil {
			return nil, gtserror.NewErrorInternalError(err)
		}
	}

	data, err := streams.Serialize(requestedPerson)
	if err != nil {
		return nil, gtserror.NewErrorInternalError(err)
	}

	return data, nil
}<|MERGE_RESOLUTION|>--- conflicted
+++ resolved
@@ -54,11 +54,7 @@
 
 		// if we're not already handshaking/dereferencing a remote account, dereference it now
 		if !p.federator.Handshaking(ctx, requestedUsername, requestingAccountURI) {
-<<<<<<< HEAD
-			requestingAccount, err := p.federator.GetAccount(ctx, dereferencing.GetAccountParams{
-=======
-			requestingAccount, err := p.federator.GetRemoteAccount(transport.WithFastfail(ctx), dereferencing.GetRemoteAccountParams{
->>>>>>> fcb9c0bb
+			requestingAccount, err := p.federator.GetAccount(transport.WithFastfail(ctx), dereferencing.GetAccountParams{
 				RequestingUsername: requestedUsername,
 				RemoteAccountID:    requestingAccountURI,
 			})
