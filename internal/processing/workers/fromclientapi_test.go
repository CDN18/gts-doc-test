// GoToSocial
// Copyright (C) GoToSocial Authors admin@gotosocial.org
// SPDX-License-Identifier: AGPL-3.0-or-later
//
// This program is free software: you can redistribute it and/or modify
// it under the terms of the GNU Affero General Public License as published by
// the Free Software Foundation, either version 3 of the License, or
// (at your option) any later version.
//
// This program is distributed in the hope that it will be useful,
// but WITHOUT ANY WARRANTY; without even the implied warranty of
// MERCHANTABILITY or FITNESS FOR A PARTICULAR PURPOSE.  See the
// GNU Affero General Public License for more details.
//
// You should have received a copy of the GNU Affero General Public License
// along with this program.  If not, see <http://www.gnu.org/licenses/>.

package workers_test

import (
	"context"
	"encoding/json"
	"errors"
	"testing"
	"time"

	"github.com/stretchr/testify/suite"
	"github.com/superseriousbusiness/gotosocial/internal/ap"
	"github.com/superseriousbusiness/gotosocial/internal/config"
	"github.com/superseriousbusiness/gotosocial/internal/db"
	"github.com/superseriousbusiness/gotosocial/internal/filter/custom"
	"github.com/superseriousbusiness/gotosocial/internal/gtsmodel"
	"github.com/superseriousbusiness/gotosocial/internal/id"
	"github.com/superseriousbusiness/gotosocial/internal/messages"
	"github.com/superseriousbusiness/gotosocial/internal/state"
	"github.com/superseriousbusiness/gotosocial/internal/stream"
	"github.com/superseriousbusiness/gotosocial/internal/typeutils"
	"github.com/superseriousbusiness/gotosocial/internal/util"
	"github.com/superseriousbusiness/gotosocial/testrig"
)

type FromClientAPITestSuite struct {
	WorkersTestSuite
}

func (suite *FromClientAPITestSuite) newStatus(
	ctx context.Context,
	state *state.State,
	account *gtsmodel.Account,
	visibility gtsmodel.Visibility,
	replyToStatus *gtsmodel.Status,
	boostOfStatus *gtsmodel.Status,
) *gtsmodel.Status {
	var (
		protocol = config.GetProtocol()
		host     = config.GetHost()
		statusID = id.NewULID()
	)

	// Make a new status from given account.
	newStatus := &gtsmodel.Status{
		ID:                  statusID,
		URI:                 protocol + "://" + host + "/users/" + account.Username + "/statuses/" + statusID,
		URL:                 protocol + "://" + host + "/@" + account.Username + "/statuses/" + statusID,
		Content:             "pee pee poo poo",
		Local:               util.Ptr(true),
		AccountURI:          account.URI,
		AccountID:           account.ID,
		Visibility:          visibility,
		ActivityStreamsType: ap.ObjectNote,
		Federated:           util.Ptr(true),
		Boostable:           util.Ptr(true),
		Replyable:           util.Ptr(true),
		Likeable:            util.Ptr(true),
	}

	if replyToStatus != nil {
		// Status is a reply.
		newStatus.InReplyToAccountID = replyToStatus.AccountID
		newStatus.InReplyToID = replyToStatus.ID
		newStatus.InReplyToURI = replyToStatus.URI
		newStatus.ThreadID = replyToStatus.ThreadID

		// Mention the replied-to account.
		mention := &gtsmodel.Mention{
			ID:               id.NewULID(),
			StatusID:         statusID,
			OriginAccountID:  account.ID,
			OriginAccountURI: account.URI,
			TargetAccountID:  replyToStatus.AccountID,
		}

		if err := state.DB.PutMention(ctx, mention); err != nil {
			suite.FailNow(err.Error())
		}
		newStatus.Mentions = []*gtsmodel.Mention{mention}
		newStatus.MentionIDs = []string{mention.ID}
	}

	if boostOfStatus != nil {
		// Status is a boost.
		newStatus.Content = ""
		newStatus.BoostOfAccountID = boostOfStatus.AccountID
		newStatus.BoostOfID = boostOfStatus.ID
		newStatus.Visibility = boostOfStatus.Visibility
	}

	// Put the status in the db, to mimic what would
	// have already happened earlier up the flow.
	if err := state.DB.PutStatus(ctx, newStatus); err != nil {
		suite.FailNow(err.Error())
	}

	return newStatus
}

func (suite *FromClientAPITestSuite) checkStreamed(
	str *stream.Stream,
	expectMessage bool,
	expectPayload string,
	expectEventType string,
) {

	// Set a 5s timeout on context.
	ctx := context.Background()
	ctx, cncl := context.WithTimeout(ctx, time.Second*5)
	defer cncl()

	msg, ok := str.Recv(ctx)

	if expectMessage && !ok {
		suite.FailNow("expected a message but message was not received")
	}

	if !expectMessage && ok {
		suite.FailNow("expected no message but message was received")
	}

	if expectPayload != "" && msg.Payload != expectPayload {
		suite.FailNow("", "expected payload %s but payload was: %s", expectPayload, msg.Payload)
	}

	if expectEventType != "" && msg.Event != expectEventType {
		suite.FailNow("", "expected event type %s but event type was: %s", expectEventType, msg.Event)
	}
}

func (suite *FromClientAPITestSuite) statusJSON(
	ctx context.Context,
	typeConverter *typeutils.Converter,
	status *gtsmodel.Status,
	requestingAccount *gtsmodel.Account,
) string {
	apiStatus, err := typeConverter.StatusToAPIStatus(
		ctx,
		status,
		requestingAccount,
		custom.FilterContextNone,
		nil,
	)
	if err != nil {
		suite.FailNow(err.Error())
	}

	statusJSON, err := json.Marshal(apiStatus)
	if err != nil {
		suite.FailNow(err.Error())
	}

	return string(statusJSON)
}

func (suite *FromClientAPITestSuite) TestProcessCreateStatusWithNotification() {
	testStructs := suite.SetupTestStructs()
	defer suite.TearDownTestStructs(testStructs)

	var (
		ctx              = context.Background()
		postingAccount   = suite.testAccounts["admin_account"]
		receivingAccount = suite.testAccounts["local_account_1"]
		testList         = suite.testLists["local_account_1_list_1"]
		streams          = suite.openStreams(ctx,
			testStructs.Processor,
			receivingAccount,
			[]string{testList.ID},
		)
		homeStream  = streams[stream.TimelineHome]
		listStream  = streams[stream.TimelineList+":"+testList.ID]
		notifStream = streams[stream.TimelineNotifications]

		// Admin account posts a new top-level status.
		status = suite.newStatus(
			ctx,
			testStructs.State,
			postingAccount,
			gtsmodel.VisibilityPublic,
			nil,
			nil,
		)
	)

	// Update the follow from receiving account -> posting account so
	// that receiving account wants notifs when posting account posts.
	follow := new(gtsmodel.Follow)
	*follow = *suite.testFollows["local_account_1_admin_account"]

	follow.Notify = util.Ptr(true)
	if err := testStructs.State.DB.UpdateFollow(ctx, follow); err != nil {
		suite.FailNow(err.Error())
	}

	// Process the new status.
	if err := testStructs.Processor.Workers().ProcessFromClientAPI(
		ctx,
		&messages.FromClientAPI{
			APObjectType:   ap.ObjectNote,
			APActivityType: ap.ActivityCreate,
			GTSModel:       status,
			Origin:         postingAccount,
		},
	); err != nil {
		suite.FailNow(err.Error())
	}

	statusJSON := suite.statusJSON(
		ctx,
		testStructs.TypeConverter,
		status,
		receivingAccount,
	)

	// Check message in home stream.
	suite.checkStreamed(
		homeStream,
		true,
		statusJSON,
		stream.EventTypeUpdate,
	)

	// Check message in list stream.
	suite.checkStreamed(
		listStream,
		true,
		statusJSON,
		stream.EventTypeUpdate,
	)

	// Wait for a notification to appear for the status.
	var notif *gtsmodel.Notification
	if !testrig.WaitFor(func() bool {
		var err error
		notif, err = testStructs.State.DB.GetNotification(
			ctx,
			gtsmodel.NotificationStatus,
			receivingAccount.ID,
			postingAccount.ID,
			status.ID,
		)
		return err == nil
	}) {
		suite.FailNow("timed out waiting for new status notification")
	}

<<<<<<< HEAD
	apiNotif, err := suite.typeconverter.NotificationToAPINotification(ctx, notif, nil)
=======
	apiNotif, err := testStructs.TypeConverter.NotificationToAPINotification(ctx, notif)
>>>>>>> a840f4d4
	if err != nil {
		suite.FailNow(err.Error())
	}

	notifJSON, err := json.Marshal(apiNotif)
	if err != nil {
		suite.FailNow(err.Error())
	}

	// Check message in notification stream.
	suite.checkStreamed(
		notifStream,
		true,
		string(notifJSON),
		stream.EventTypeNotification,
	)
}

func (suite *FromClientAPITestSuite) TestProcessCreateStatusReply() {
	testStructs := suite.SetupTestStructs()
	defer suite.TearDownTestStructs(testStructs)

	var (
		ctx              = context.Background()
		postingAccount   = suite.testAccounts["admin_account"]
		receivingAccount = suite.testAccounts["local_account_1"]
		testList         = suite.testLists["local_account_1_list_1"]
		streams          = suite.openStreams(ctx, testStructs.Processor, receivingAccount, []string{testList.ID})
		homeStream       = streams[stream.TimelineHome]
		listStream       = streams[stream.TimelineList+":"+testList.ID]

		// Admin account posts a reply to turtle.
		// Since turtle is followed by zork, and
		// the default replies policy for this list
		// is to show replies to followed accounts,
		// post should also show in the list stream.
		status = suite.newStatus(
			ctx,
			testStructs.State,
			postingAccount,
			gtsmodel.VisibilityPublic,
			suite.testStatuses["local_account_2_status_1"],
			nil,
		)
	)

	// Process the new status.
	if err := testStructs.Processor.Workers().ProcessFromClientAPI(
		ctx,
		&messages.FromClientAPI{
			APObjectType:   ap.ObjectNote,
			APActivityType: ap.ActivityCreate,
			GTSModel:       status,
			Origin:         postingAccount,
		},
	); err != nil {
		suite.FailNow(err.Error())
	}

	statusJSON := suite.statusJSON(
		ctx,
		testStructs.TypeConverter,
		status,
		receivingAccount,
	)

	// Check message in home stream.
	suite.checkStreamed(
		homeStream,
		true,
		statusJSON,
		stream.EventTypeUpdate,
	)

	// Check message in list stream.
	suite.checkStreamed(
		listStream,
		true,
		statusJSON,
		stream.EventTypeUpdate,
	)
}

func (suite *FromClientAPITestSuite) TestProcessCreateStatusReplyMuted() {
	testStructs := suite.SetupTestStructs()
	defer suite.TearDownTestStructs(testStructs)

	var (
		ctx              = context.Background()
		postingAccount   = suite.testAccounts["admin_account"]
		receivingAccount = suite.testAccounts["local_account_1"]

		// Admin account posts a reply to zork.
		// Normally zork would get a notification
		// for this, but zork mutes this thread.
		status = suite.newStatus(
			ctx,
			testStructs.State,
			postingAccount,
			gtsmodel.VisibilityPublic,
			suite.testStatuses["local_account_1_status_1"],
			nil,
		)
		threadMute = &gtsmodel.ThreadMute{
			ID:        "01HD3KRMBB1M85QRWHD912QWRE",
			ThreadID:  suite.testStatuses["local_account_1_status_1"].ThreadID,
			AccountID: receivingAccount.ID,
		}
	)

	// Store the thread mute before processing new status.
	if err := testStructs.State.DB.PutThreadMute(ctx, threadMute); err != nil {
		suite.FailNow(err.Error())
	}

	// Process the new status.
	if err := testStructs.Processor.Workers().ProcessFromClientAPI(
		ctx,
		&messages.FromClientAPI{
			APObjectType:   ap.ObjectNote,
			APActivityType: ap.ActivityCreate,
			GTSModel:       status,
			Origin:         postingAccount,
		},
	); err != nil {
		suite.FailNow(err.Error())
	}

	// Ensure no notification received.
	notif, err := testStructs.State.DB.GetNotification(
		ctx,
		gtsmodel.NotificationMention,
		receivingAccount.ID,
		postingAccount.ID,
		status.ID,
	)

	suite.ErrorIs(err, db.ErrNoEntries)
	suite.Nil(notif)
}

func (suite *FromClientAPITestSuite) TestProcessCreateStatusBoostMuted() {
	testStructs := suite.SetupTestStructs()
	defer suite.TearDownTestStructs(testStructs)

	var (
		ctx              = context.Background()
		postingAccount   = suite.testAccounts["admin_account"]
		receivingAccount = suite.testAccounts["local_account_1"]

		// Admin account boosts a status by zork.
		// Normally zork would get a notification
		// for this, but zork mutes this thread.
		status = suite.newStatus(
			ctx,
			testStructs.State,
			postingAccount,
			gtsmodel.VisibilityPublic,
			nil,
			suite.testStatuses["local_account_1_status_1"],
		)
		threadMute = &gtsmodel.ThreadMute{
			ID:        "01HD3KRMBB1M85QRWHD912QWRE",
			ThreadID:  suite.testStatuses["local_account_1_status_1"].ThreadID,
			AccountID: receivingAccount.ID,
		}
	)

	// Store the thread mute before processing new status.
	if err := testStructs.State.DB.PutThreadMute(ctx, threadMute); err != nil {
		suite.FailNow(err.Error())
	}

	// Process the new status.
	if err := testStructs.Processor.Workers().ProcessFromClientAPI(
		ctx,
		&messages.FromClientAPI{
			APObjectType:   ap.ActivityAnnounce,
			APActivityType: ap.ActivityCreate,
			GTSModel:       status,
			Origin:         postingAccount,
		},
	); err != nil {
		suite.FailNow(err.Error())
	}

	// Ensure no notification received.
	notif, err := testStructs.State.DB.GetNotification(
		ctx,
		gtsmodel.NotificationReblog,
		receivingAccount.ID,
		postingAccount.ID,
		status.ID,
	)

	suite.ErrorIs(err, db.ErrNoEntries)
	suite.Nil(notif)
}

func (suite *FromClientAPITestSuite) TestProcessCreateStatusListRepliesPolicyListOnlyOK() {
	testStructs := suite.SetupTestStructs()
	defer suite.TearDownTestStructs(testStructs)

	// We're modifying the test list so take a copy.
	testList := new(gtsmodel.List)
	*testList = *suite.testLists["local_account_1_list_1"]

	var (
		ctx              = context.Background()
		postingAccount   = suite.testAccounts["admin_account"]
		receivingAccount = suite.testAccounts["local_account_1"]
		streams          = suite.openStreams(ctx, testStructs.Processor, receivingAccount, []string{testList.ID})
		homeStream       = streams[stream.TimelineHome]
		listStream       = streams[stream.TimelineList+":"+testList.ID]

		// Admin account posts a reply to turtle.
		status = suite.newStatus(
			ctx,
			testStructs.State,
			postingAccount,
			gtsmodel.VisibilityPublic,
			suite.testStatuses["local_account_2_status_1"],
			nil,
		)
	)

	// Modify replies policy of test list to show replies
	// only to other accounts in the same list. Since turtle
	// and admin are in the same list, this means the reply
	// should be shown in the list.
	testList.RepliesPolicy = gtsmodel.RepliesPolicyList
	if err := testStructs.State.DB.UpdateList(ctx, testList, "replies_policy"); err != nil {
		suite.FailNow(err.Error())
	}

	// Process the new status.
	if err := testStructs.Processor.Workers().ProcessFromClientAPI(
		ctx,
		&messages.FromClientAPI{
			APObjectType:   ap.ObjectNote,
			APActivityType: ap.ActivityCreate,
			GTSModel:       status,
			Origin:         postingAccount,
		},
	); err != nil {
		suite.FailNow(err.Error())
	}

	statusJSON := suite.statusJSON(
		ctx,
		testStructs.TypeConverter,
		status,
		receivingAccount,
	)

	// Check message in home stream.
	suite.checkStreamed(
		homeStream,
		true,
		statusJSON,
		stream.EventTypeUpdate,
	)

	// Check message in list stream.
	suite.checkStreamed(
		listStream,
		true,
		statusJSON,
		stream.EventTypeUpdate,
	)
}

func (suite *FromClientAPITestSuite) TestProcessCreateStatusListRepliesPolicyListOnlyNo() {
	testStructs := suite.SetupTestStructs()
	defer suite.TearDownTestStructs(testStructs)

	// We're modifying the test list so take a copy.
	testList := new(gtsmodel.List)
	*testList = *suite.testLists["local_account_1_list_1"]

	var (
		ctx              = context.Background()
		postingAccount   = suite.testAccounts["admin_account"]
		receivingAccount = suite.testAccounts["local_account_1"]
		streams          = suite.openStreams(ctx, testStructs.Processor, receivingAccount, []string{testList.ID})
		homeStream       = streams[stream.TimelineHome]
		listStream       = streams[stream.TimelineList+":"+testList.ID]

		// Admin account posts a reply to turtle.
		status = suite.newStatus(
			ctx,
			testStructs.State,
			postingAccount,
			gtsmodel.VisibilityPublic,
			suite.testStatuses["local_account_2_status_1"],
			nil,
		)
	)

	// Modify replies policy of test list to show replies
	// only to other accounts in the same list. We're
	// about to remove turtle from the same list as admin,
	// so the new post should not be streamed to the list.
	testList.RepliesPolicy = gtsmodel.RepliesPolicyList
	if err := testStructs.State.DB.UpdateList(ctx, testList, "replies_policy"); err != nil {
		suite.FailNow(err.Error())
	}

	// Remove turtle from the list.
	if err := testStructs.State.DB.DeleteListEntry(ctx, suite.testListEntries["local_account_1_list_1_entry_1"].ID); err != nil {
		suite.FailNow(err.Error())
	}

	// Process the new status.
	if err := testStructs.Processor.Workers().ProcessFromClientAPI(
		ctx,
		&messages.FromClientAPI{
			APObjectType:   ap.ObjectNote,
			APActivityType: ap.ActivityCreate,
			GTSModel:       status,
			Origin:         postingAccount,
		},
	); err != nil {
		suite.FailNow(err.Error())
	}

	statusJSON := suite.statusJSON(
		ctx,
		testStructs.TypeConverter,
		status,
		receivingAccount,
	)

	// Check message in home stream.
	suite.checkStreamed(
		homeStream,
		true,
		statusJSON,
		stream.EventTypeUpdate,
	)

	// Check message NOT in list stream.
	suite.checkStreamed(
		listStream,
		false,
		"",
		"",
	)
}

func (suite *FromClientAPITestSuite) TestProcessCreateStatusReplyListRepliesPolicyNone() {
	testStructs := suite.SetupTestStructs()
	defer suite.TearDownTestStructs(testStructs)

	// We're modifying the test list so take a copy.
	testList := new(gtsmodel.List)
	*testList = *suite.testLists["local_account_1_list_1"]

	var (
		ctx              = context.Background()
		postingAccount   = suite.testAccounts["admin_account"]
		receivingAccount = suite.testAccounts["local_account_1"]
		streams          = suite.openStreams(ctx, testStructs.Processor, receivingAccount, []string{testList.ID})
		homeStream       = streams[stream.TimelineHome]
		listStream       = streams[stream.TimelineList+":"+testList.ID]

		// Admin account posts a reply to turtle.
		status = suite.newStatus(
			ctx,
			testStructs.State,
			postingAccount,
			gtsmodel.VisibilityPublic,
			suite.testStatuses["local_account_2_status_1"],
			nil,
		)
	)

	// Modify replies policy of test list.
	// Since we're modifying the list to not
	// show any replies, the post should not
	// be streamed to the list.
	testList.RepliesPolicy = gtsmodel.RepliesPolicyNone
	if err := testStructs.State.DB.UpdateList(ctx, testList, "replies_policy"); err != nil {
		suite.FailNow(err.Error())
	}

	// Process the new status.
	if err := testStructs.Processor.Workers().ProcessFromClientAPI(
		ctx,
		&messages.FromClientAPI{
			APObjectType:   ap.ObjectNote,
			APActivityType: ap.ActivityCreate,
			GTSModel:       status,
			Origin:         postingAccount,
		},
	); err != nil {
		suite.FailNow(err.Error())
	}

	statusJSON := suite.statusJSON(
		ctx,
		testStructs.TypeConverter,
		status,
		receivingAccount,
	)

	// Check message in home stream.
	suite.checkStreamed(
		homeStream,
		true,
		statusJSON,
		stream.EventTypeUpdate,
	)

	// Check message NOT in list stream.
	suite.checkStreamed(
		listStream,
		false,
		"",
		"",
	)
}

func (suite *FromClientAPITestSuite) TestProcessCreateStatusBoost() {
	testStructs := suite.SetupTestStructs()
	defer suite.TearDownTestStructs(testStructs)

	var (
		ctx              = context.Background()
		postingAccount   = suite.testAccounts["admin_account"]
		receivingAccount = suite.testAccounts["local_account_1"]
		testList         = suite.testLists["local_account_1_list_1"]
		streams          = suite.openStreams(ctx, testStructs.Processor, receivingAccount, []string{testList.ID})
		homeStream       = streams[stream.TimelineHome]
		listStream       = streams[stream.TimelineList+":"+testList.ID]

		// Admin account boosts a post by turtle.
		status = suite.newStatus(
			ctx,
			testStructs.State,
			postingAccount,
			gtsmodel.VisibilityPublic,
			nil,
			suite.testStatuses["local_account_2_status_1"],
		)
	)

	// Process the new status.
	if err := testStructs.Processor.Workers().ProcessFromClientAPI(
		ctx,
		&messages.FromClientAPI{
			APObjectType:   ap.ActivityAnnounce,
			APActivityType: ap.ActivityCreate,
			GTSModel:       status,
			Origin:         postingAccount,
		},
	); err != nil {
		suite.FailNow(err.Error())
	}

	statusJSON := suite.statusJSON(
		ctx,
		testStructs.TypeConverter,
		status,
		receivingAccount,
	)

	// Check message in home stream.
	suite.checkStreamed(
		homeStream,
		true,
		statusJSON,
		stream.EventTypeUpdate,
	)

	// Check message in list stream.
	suite.checkStreamed(
		listStream,
		true,
		statusJSON,
		stream.EventTypeUpdate,
	)
}

func (suite *FromClientAPITestSuite) TestProcessCreateStatusBoostNoReblogs() {
	testStructs := suite.SetupTestStructs()
	defer suite.TearDownTestStructs(testStructs)

	var (
		ctx              = context.Background()
		postingAccount   = suite.testAccounts["admin_account"]
		receivingAccount = suite.testAccounts["local_account_1"]
		testList         = suite.testLists["local_account_1_list_1"]
		streams          = suite.openStreams(ctx, testStructs.Processor, receivingAccount, []string{testList.ID})
		homeStream       = streams[stream.TimelineHome]
		listStream       = streams[stream.TimelineList+":"+testList.ID]

		// Admin account boosts a post by turtle.
		status = suite.newStatus(
			ctx,
			testStructs.State,
			postingAccount,
			gtsmodel.VisibilityPublic,
			nil,
			suite.testStatuses["local_account_2_status_1"],
		)
	)

	// Update zork's follow of admin
	// to not show boosts in timeline.
	follow := new(gtsmodel.Follow)
	*follow = *suite.testFollows["local_account_1_admin_account"]
	follow.ShowReblogs = util.Ptr(false)
	if err := testStructs.State.DB.UpdateFollow(ctx, follow, "show_reblogs"); err != nil {
		suite.FailNow(err.Error())
	}

	// Process the new status.
	if err := testStructs.Processor.Workers().ProcessFromClientAPI(
		ctx,
		&messages.FromClientAPI{
			APObjectType:   ap.ActivityAnnounce,
			APActivityType: ap.ActivityCreate,
			GTSModel:       status,
			Origin:         postingAccount,
		},
	); err != nil {
		suite.FailNow(err.Error())
	}

	// Check message NOT in home stream.
	suite.checkStreamed(
		homeStream,
		false,
		"",
		"",
	)

	// Check message NOT in list stream.
	suite.checkStreamed(
		listStream,
		false,
		"",
		"",
	)
}

func (suite *FromClientAPITestSuite) TestProcessStatusDelete() {
	testStructs := suite.SetupTestStructs()
	defer suite.TearDownTestStructs(testStructs)

	var (
		ctx                  = context.Background()
		deletingAccount      = suite.testAccounts["local_account_1"]
		receivingAccount     = suite.testAccounts["local_account_2"]
		deletedStatus        = suite.testStatuses["local_account_1_status_1"]
		boostOfDeletedStatus = suite.testStatuses["admin_account_status_4"]
		streams              = suite.openStreams(ctx, testStructs.Processor, receivingAccount, nil)
		homeStream           = streams[stream.TimelineHome]
	)

	// Delete the status from the db first, to mimic what
	// would have already happened earlier up the flow
	if err := testStructs.State.DB.DeleteStatusByID(ctx, deletedStatus.ID); err != nil {
		suite.FailNow(err.Error())
	}

	// Process the status delete.
	if err := testStructs.Processor.Workers().ProcessFromClientAPI(
		ctx,
		&messages.FromClientAPI{
			APObjectType:   ap.ObjectNote,
			APActivityType: ap.ActivityDelete,
			GTSModel:       deletedStatus,
			Origin:         deletingAccount,
		},
	); err != nil {
		suite.FailNow(err.Error())
	}

	// Stream should have the delete
	// of admin's boost in it now.
	suite.checkStreamed(
		homeStream,
		true,
		boostOfDeletedStatus.ID,
		stream.EventTypeDelete,
	)

	// Stream should also have the delete
	// of the message itself in it.
	suite.checkStreamed(
		homeStream,
		true,
		deletedStatus.ID,
		stream.EventTypeDelete,
	)

	// Boost should no longer be in the database.
	if !testrig.WaitFor(func() bool {
		_, err := testStructs.State.DB.GetStatusByID(ctx, boostOfDeletedStatus.ID)
		return errors.Is(err, db.ErrNoEntries)
	}) {
		suite.FailNow("timed out waiting for status delete")
	}
}

func TestFromClientAPITestSuite(t *testing.T) {
	suite.Run(t, &FromClientAPITestSuite{})
}<|MERGE_RESOLUTION|>--- conflicted
+++ resolved
@@ -261,11 +261,7 @@
 		suite.FailNow("timed out waiting for new status notification")
 	}
 
-<<<<<<< HEAD
-	apiNotif, err := suite.typeconverter.NotificationToAPINotification(ctx, notif, nil)
-=======
-	apiNotif, err := testStructs.TypeConverter.NotificationToAPINotification(ctx, notif)
->>>>>>> a840f4d4
+	apiNotif, err := testStructs.TypeConverter.NotificationToAPINotification(ctx, notif, nil)
 	if err != nil {
 		suite.FailNow(err.Error())
 	}
