// GoToSocial
// Copyright (C) GoToSocial Authors admin@gotosocial.org
// SPDX-License-Identifier: AGPL-3.0-or-later
//
// This program is free software: you can redistribute it and/or modify
// it under the terms of the GNU Affero General Public License as published by
// the Free Software Foundation, either version 3 of the License, or
// (at your option) any later version.
//
// This program is distributed in the hope that it will be useful,
// but WITHOUT ANY WARRANTY; without even the implied warranty of
// MERCHANTABILITY or FITNESS FOR A PARTICULAR PURPOSE.  See the
// GNU Affero General Public License for more details.
//
// You should have received a copy of the GNU Affero General Public License
// along with this program.  If not, see <http://www.gnu.org/licenses/>.

package router

import (
	"bytes"
	"fmt"
	"html/template"
	"os"
	"path/filepath"
<<<<<<< HEAD
	"regexp"
=======
	"reflect"
>>>>>>> d0bb8f09
	"strings"
	"time"
	"unsafe"

	"github.com/gin-gonic/gin"
	"github.com/gin-gonic/gin/render"
	apimodel "github.com/superseriousbusiness/gotosocial/internal/api/model"
	"github.com/superseriousbusiness/gotosocial/internal/config"
	"github.com/superseriousbusiness/gotosocial/internal/gtserror"
	"github.com/superseriousbusiness/gotosocial/internal/log"
	"github.com/superseriousbusiness/gotosocial/internal/regexes"
	"github.com/superseriousbusiness/gotosocial/internal/text"
	"github.com/superseriousbusiness/gotosocial/internal/util"
)

// LoadTemplates loads templates found at `web-template-base-dir`
// into the Gin engine, or errors if templates cannot be loaded.
func LoadTemplates(engine *gin.Engine) error {
	templateBaseDir := config.GetWebTemplateBaseDir()
	if templateBaseDir == "" {
		return gtserror.Newf(
			"%s cannot be empty and must be a relative or absolute path",
			config.WebTemplateBaseDirFlag(),
		)
	}

	templateDirAbs, err := filepath.Abs(templateBaseDir)
	if err != nil {
		return gtserror.Newf(
			"error getting absolute path of web-template-base-dir %s: %w",
			templateBaseDir, err,
		)
	}

	indexTmplPath := filepath.Join(templateDirAbs, "index.tmpl")
	if _, err := os.Stat(indexTmplPath); err != nil {
		return gtserror.Newf(
			"cannot find index.tmpl in web template directory %s: %w",
			templateDirAbs, err,
		)
	}

	// Bring base template into scope.
	tmpl := template.New("base")

	// Set "include" function to render provided
	// template name using the base template.
	funcMap["include"] = func(name string, data any) (string, error) {
		var buf strings.Builder
		err := tmpl.ExecuteTemplate(&buf, name, data)
		return buf.String(), err
	}

	// Load functions into the base template, and
	// associate other templates with base template.
	templateGlob := filepath.Join(templateDirAbs, "*")
	tmpl, err = tmpl.Funcs(funcMap).ParseGlob(templateGlob)
	if err != nil {
		return gtserror.Newf("error loading templates: %w", err)
	}

	// Almost done; teach the
	// engine how to render.
	engine.SetFuncMap(funcMap)
	engine.HTMLRender = render.HTMLProduction{Template: tmpl}

	return nil
}

var funcMap = template.FuncMap{
	"acctInstance":     acctInstance,
	"demojify":         demojify,
	"emojify":          emojify,
	"escape":           escape,
	"increment":        increment,
	"indent":           indent,
	"isNil":            isNil,
	"outdentPre":       outdentPre,
	"noescapeAttr":     noescapeAttr,
	"noescape":         noescape,
	"oddOrEven":        oddOrEven,
	"timestampPrecise": timestampPrecise,
	"timestamp":        timestamp,
	"timestampVague":   timestampVague,
	"visibilityIcon":   visibilityIcon,
}

func oddOrEven(n int) string {
	if n%2 == 0 {
		return "even"
	}
	return "odd"
}

// escape HTML escapes the given string,
// returning a trusted template.
func escape(str string) template.HTML {
	/* #nosec G203 */
	return template.HTML(template.HTMLEscapeString(str))
}

// noescape marks the given string as a
// trusted template. The provided string
// MUST have already passed through a
// template or escaping function.
func noescape(str string) template.HTML {
	/* #nosec G203 */
	return template.HTML(str)
}

// noescapeAttr marks the given string as a
// trusted HTML attribute. The provided string
// MUST have already passed through a template
// or escaping function.
func noescapeAttr(str string) template.HTMLAttr {
	/* #nosec G203 */
	return template.HTMLAttr(str)
}

const (
	justTime     = "15:04"
	dateYear     = "Jan 02, 2006"
	dateTime     = "Jan 02, 15:04"
	dateYearTime = "Jan 02, 2006, 15:04"
	monthYear    = "Jan, 2006"
	badTimestamp = "bad timestamp"
)

func timestamp(stamp string) string {
	t, err := util.ParseISO8601(stamp)
	if err != nil {
		log.Errorf(nil, "error parsing timestamp %s: %s", stamp, err)
		return badTimestamp
	}

	t = t.Local()

	tYear, tMonth, tDay := t.Date()
	now := time.Now()
	currentYear, currentMonth, currentDay := now.Date()

	switch {
	case tYear == currentYear && tMonth == currentMonth && tDay == currentDay:
		return "Today, " + t.Format(justTime)
	case tYear == currentYear:
		return t.Format(dateTime)
	default:
		return t.Format(dateYear)
	}
}

func timestampPrecise(stamp string) string {
	t, err := util.ParseISO8601(stamp)
	if err != nil {
		log.Errorf(nil, "error parsing timestamp %s: %s", stamp, err)
		return badTimestamp
	}
	return t.Local().Format(dateYearTime)
}

func timestampVague(stamp string) string {
	t, err := util.ParseISO8601(stamp)
	if err != nil {
		log.Errorf(nil, "error parsing timestamp %s: %s", stamp, err)
		return badTimestamp
	}
	return t.Format(monthYear)
}

func visibilityIcon(visibility apimodel.Visibility) template.HTML {
	var (
		label string
		icon  string
	)

	switch visibility {
	case apimodel.VisibilityPublic:
		label = "public"
		icon = "globe"
	case apimodel.VisibilityUnlisted:
		label = "unlisted"
		icon = "unlock"
	case apimodel.VisibilityPrivate:
		label = "private"
		icon = "lock"
	case apimodel.VisibilityMutualsOnly:
		label = "mutuals-only"
		icon = "handshake-o"
	case apimodel.VisibilityDirect:
		label = "direct"
		icon = "envelope"
	}

	/* #nosec G203 */
	return template.HTML(fmt.Sprintf(
		`<i aria-label="Visibility: %s" class="fa fa-%s"></i>`,
		label, icon,
	))
}

// emojify replaces emojis in the given
// html fragment with suitable <img> tags.
//
// The provided input must have been
// escaped / templated already!
func emojify(
	emojis []apimodel.Emoji,
	html template.HTML,
) template.HTML {
	return text.EmojifyWeb(emojis, html)
}

// demojify replaces emoji shortcodes in
// the given fragment with empty strings.
//
// Output must then be escaped as appropriate.
func demojify(input string) string {
	return text.Demojify(input)
}

func acctInstance(acct string) string {
	parts := strings.Split(acct, "@")
	if len(parts) > 1 {
		return "@" + parts[1]
	}

	return ""
}

// increment adds 1
// to the given int.
func increment(i int) int {
	return i + 1
}

var (
	indentRegex  = regexp.MustCompile(`(?m)^`)
	indentStr    = "    "
	indentStrLen = len(indentStr)
	indents      = strings.Repeat(indentStr, 12)
)

func indent(n int, input string) string {
	return indentRegex.ReplaceAllString(input, indents[:n*indentStrLen])
}

var (
	pre = regexp.MustCompile(fmt.Sprintf(
		`(?mU)(?sm)^^((?:%s)+)<pre>.*</pre>`, indentStr),
	)
)

func outdentPre(html template.HTML) template.HTML {
	input := string(html)
	output := regexes.ReplaceAllStringFunc(pre, input,
		func(match string, buf *bytes.Buffer) string {
			// Reuse the regex to pull out submatches.
			matches := pre.FindAllStringSubmatch(match, -1)
			if len(matches) != 1 {
				return match
			}

			var (
				indented = matches[0][0]
				indent   = matches[0][1]
			)

			// Outdent everything in the inner match, add
			// a newline at the end to make it a bit neater.
			outdented := strings.ReplaceAll(indented, indent, "")

			// Replace original match with the outdented version.
			return strings.ReplaceAll(match, indented, outdented)
		},
	)
	return noescape(output)
}

// isNil will safely check if 'v' is nil without
// dealing with weird Go interface nil bullshit.
func isNil(i interface{}) bool {
	type eface struct{ _, data unsafe.Pointer }
	return (*eface)(unsafe.Pointer(&i)).data == nil
<<<<<<< HEAD
=======
}

// deref returns the dereferenced value of
// its input. To ensure you don't pass nil
// pointers into this func, use isNil first.
func deref(i any) any {
	vOf := reflect.ValueOf(i)
	if vOf.Kind() != reflect.Pointer {
		// Not a pointer.
		return i
	}

	return vOf.Elem()
}

func LoadTemplateFunctions(engine *gin.Engine) {
	engine.SetFuncMap(template.FuncMap{
		"escape":           escape,
		"noescape":         noescape,
		"noescapeAttr":     noescapeAttr,
		"oddOrEven":        oddOrEven,
		"visibilityIcon":   visibilityIcon,
		"timestamp":        timestamp,
		"timestampVague":   timestampVague,
		"timestampPrecise": timestampPrecise,
		"emojify":          emojify,
		"acctInstance":     acctInstance,
		"increment":        increment,
		"isNil":            isNil,
		"deref":            deref,
	})
>>>>>>> d0bb8f09
}<|MERGE_RESOLUTION|>--- conflicted
+++ resolved
@@ -23,11 +23,8 @@
 	"html/template"
 	"os"
 	"path/filepath"
-<<<<<<< HEAD
 	"regexp"
-=======
 	"reflect"
->>>>>>> d0bb8f09
 	"strings"
 	"time"
 	"unsafe"
@@ -100,6 +97,7 @@
 var funcMap = template.FuncMap{
 	"acctInstance":     acctInstance,
 	"demojify":         demojify,
+	"deref":            deref,
 	"emojify":          emojify,
 	"escape":           escape,
 	"increment":        increment,
@@ -311,8 +309,6 @@
 func isNil(i interface{}) bool {
 	type eface struct{ _, data unsafe.Pointer }
 	return (*eface)(unsafe.Pointer(&i)).data == nil
-<<<<<<< HEAD
-=======
 }
 
 // deref returns the dereferenced value of
@@ -326,23 +322,4 @@
 	}
 
 	return vOf.Elem()
-}
-
-func LoadTemplateFunctions(engine *gin.Engine) {
-	engine.SetFuncMap(template.FuncMap{
-		"escape":           escape,
-		"noescape":         noescape,
-		"noescapeAttr":     noescapeAttr,
-		"oddOrEven":        oddOrEven,
-		"visibilityIcon":   visibilityIcon,
-		"timestamp":        timestamp,
-		"timestampVague":   timestampVague,
-		"timestampPrecise": timestampPrecise,
-		"emojify":          emojify,
-		"acctInstance":     acctInstance,
-		"increment":        increment,
-		"isNil":            isNil,
-		"deref":            deref,
-	})
->>>>>>> d0bb8f09
 }