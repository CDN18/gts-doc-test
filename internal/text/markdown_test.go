--- conflicted
+++ resolved
@@ -26,24 +26,6 @@
 	"github.com/superseriousbusiness/gotosocial/internal/gtsmodel"
 )
 
-<<<<<<< HEAD
-const (
-	simpleMarkdown = `# Title
-
-Here's a simple text in markdown.
-
-Here's a [link](https://example.org).`
-
-	simpleMarkdownExpected = "<h1>Title</h1><p>Here’s a simple text in markdown.</p><p>Here’s a <a href=\"https://example.org\" rel=\"nofollow noreferrer noopener\" target=\"_blank\">link</a>.</p>"
-
-	withCodeBlockExpected = "<h1>Title</h1><p>Below is some JSON.</p><pre><code class=\"language-json\">{\n  \"key\": \"value\",\n  \"another_key\": [\n    \"value1\",\n    \"value2\"\n  ]\n}\n</code></pre><p>that was some JSON :)</p>"
-
-	withHashtag         = "# Title\n\nhere's a simple status that uses hashtag #Hashtag!"
-	withHashtagExpected = "<h1>Title</h1><p>here’s a simple status that uses hashtag <a href=\"http://localhost:8080/tags/Hashtag\" class=\"mention hashtag\" rel=\"tag nofollow noreferrer noopener\" target=\"_blank\">#<span>Hashtag</span></a>!</p>"
-)
-
-=======
->>>>>>> 59be7466
 var withCodeBlock = `# Title
 
 Below is some JSON.
@@ -60,8 +42,6 @@
 
 that was some JSON :)
 `
-<<<<<<< HEAD
-=======
 
 const (
 	simpleMarkdown          = "# Title\n\nHere's a simple text in markdown.\n\nHere's a [link](https://example.org)."
@@ -74,7 +54,6 @@
 	withHashtag             = "# Title\n\nhere's a simple status that uses hashtag #Hashtag!"
 	withHashtagExpected     = "<h1>Title</h1>\n\n<p>here’s a simple status that uses hashtag <a href=\"http://localhost:8080/tags/Hashtag\" class=\"mention hashtag\" rel=\"tag nofollow noreferrer noopener\" target=\"_blank\">#<span>Hashtag</span></a>!</p>\n"
 )
->>>>>>> 59be7466
 
 type MarkdownTestSuite struct {
 	TextStandardTestSuite
