/*
   GoToSocial
   Copyright (C) 2021-2023 GoToSocial Authors admin@gotosocial.org

   This program is free software: you can redistribute it and/or modify
   it under the terms of the GNU Affero General Public License as published by
   the Free Software Foundation, either version 3 of the License, or
   (at your option) any later version.

   This program is distributed in the hope that it will be useful,
   but WITHOUT ANY WARRANTY; without even the implied warranty of
   MERCHANTABILITY or FITNESS FOR A PARTICULAR PURPOSE.  See the
   GNU Affero General Public License for more details.

   You should have received a copy of the GNU Affero General Public License
   along with this program.  If not, see <http://www.gnu.org/licenses/>.
*/

package typeutils

import (
	"context"
	"fmt"
	"math"
	"strconv"
	"strings"

	apimodel "github.com/superseriousbusiness/gotosocial/internal/api/model"
	"github.com/superseriousbusiness/gotosocial/internal/config"
	"github.com/superseriousbusiness/gotosocial/internal/db"
	"github.com/superseriousbusiness/gotosocial/internal/gtserror"
	"github.com/superseriousbusiness/gotosocial/internal/gtsmodel"
	"github.com/superseriousbusiness/gotosocial/internal/log"
	"github.com/superseriousbusiness/gotosocial/internal/media"
	"github.com/superseriousbusiness/gotosocial/internal/util"
)

const (
	instanceStatusesCharactersReservedPerURL    = 25
	instanceMediaAttachmentsImageMatrixLimit    = 16777216 // width * height
	instanceMediaAttachmentsVideoMatrixLimit    = 16777216 // width * height
	instanceMediaAttachmentsVideoFrameRateLimit = 60
	instancePollsMinExpiration                  = 300     // seconds
	instancePollsMaxExpiration                  = 2629746 // seconds
	instanceAccountsMaxFeaturedTags             = 10
	instanceSourceURL                           = "https://github.com/superseriousbusiness/gotosocial"
)

func (c *converter) AccountToAPIAccountSensitive(ctx context.Context, a *gtsmodel.Account) (*apimodel.Account, error) {
	// we can build this sensitive account easily by first getting the public account....
	apiAccount, err := c.AccountToAPIAccountPublic(ctx, a)
	if err != nil {
		return nil, err
	}

	// then adding the Source object to it...

	// check pending follow requests aimed at this account
	frs, err := c.db.GetAccountFollowRequests(ctx, a.ID)
	if err != nil {
		if err != db.ErrNoEntries {
			return nil, fmt.Errorf("error getting follow requests: %s", err)
		}
	}
	var frc int
	if frs != nil {
		frc = len(frs)
	}

	statusContentType := string(apimodel.StatusContentTypeDefault)
	if a.StatusContentType != "" {
		statusContentType = a.StatusContentType
	}

	apiAccount.Source = &apimodel.Source{
		Privacy:             c.VisToAPIVis(ctx, a.Privacy),
		Sensitive:           *a.Sensitive,
		Language:            a.Language,
		StatusContentType:   statusContentType,
		Note:                a.NoteRaw,
		Fields:              apiAccount.Fields,
		FollowRequestsCount: frc,
	}

	return apiAccount, nil
}

func (c *converter) AccountToAPIAccountPublic(ctx context.Context, a *gtsmodel.Account) (*apimodel.Account, error) {
	// count followers
	followersCount, err := c.db.CountAccountFollowedBy(ctx, a.ID, false)
	if err != nil {
		return nil, fmt.Errorf("error counting followers: %s", err)
	}

	// count following
	followingCount, err := c.db.CountAccountFollows(ctx, a.ID, false)
	if err != nil {
		return nil, fmt.Errorf("error counting following: %s", err)
	}

	// count statuses
	statusesCount, err := c.db.CountAccountStatuses(ctx, a.ID)
	if err != nil {
		return nil, fmt.Errorf("error counting statuses: %s", err)
	}

	// check when the last status was
	var lastStatusAt *string
	lastPosted, err := c.db.GetAccountLastPosted(ctx, a.ID, false)
	if err == nil && !lastPosted.IsZero() {
		lastStatusAtTemp := util.FormatISO8601(lastPosted)
		lastStatusAt = &lastStatusAtTemp
	}

	// set account avatar fields if available
	var aviURL string
	var aviURLStatic string
	if a.AvatarMediaAttachmentID != "" {
		if a.AvatarMediaAttachment == nil {
			avi, err := c.db.GetAttachmentByID(ctx, a.AvatarMediaAttachmentID)
			if err != nil {
				log.Errorf(ctx, "error getting Avatar with id %s: %s", a.AvatarMediaAttachmentID, err)
			}
			a.AvatarMediaAttachment = avi
		}
		if a.AvatarMediaAttachment != nil {
			aviURL = a.AvatarMediaAttachment.URL
			aviURLStatic = a.AvatarMediaAttachment.Thumbnail.URL
		}
	}

	// set account header fields if available
	var headerURL string
	var headerURLStatic string
	if a.HeaderMediaAttachmentID != "" {
		if a.HeaderMediaAttachment == nil {
			avi, err := c.db.GetAttachmentByID(ctx, a.HeaderMediaAttachmentID)
			if err != nil {
				log.Errorf(ctx, "error getting Header with id %s: %s", a.HeaderMediaAttachmentID, err)
			}
			a.HeaderMediaAttachment = avi
		}
		if a.HeaderMediaAttachment != nil {
			headerURL = a.HeaderMediaAttachment.URL
			headerURLStatic = a.HeaderMediaAttachment.Thumbnail.URL
		}
	}

	// preallocate frontend fields slice
	fields := make([]apimodel.Field, len(a.Fields))

	// Convert account GTS model fields to frontend
	for i, field := range a.Fields {
		mField := apimodel.Field{
			Name:  field.Name,
			Value: field.Value,
		}
		if !field.VerifiedAt.IsZero() {
			mField.VerifiedAt = util.FormatISO8601(field.VerifiedAt)
		}
		fields[i] = mField
	}

	// convert account gts model emojis to frontend api model emojis
	apiEmojis, err := c.convertEmojisToAPIEmojis(ctx, a.Emojis, a.EmojiIDs)
	if err != nil {
		log.Errorf(ctx, "error converting account emojis: %v", err)
	}

	var acct string
	var role *apimodel.AccountRole

	if a.Domain != "" {
		// this is a remote user
		acct = a.Username + "@" + a.Domain
	} else {
		// this is a local user
		acct = a.Username
		user, err := c.db.GetUserByAccountID(ctx, a.ID)
		if err != nil {
			return nil, fmt.Errorf("AccountToAPIAccountPublic: error getting user from database for account id %s: %s", a.ID, err)
		}

		switch {
		case *user.Admin:
			role = &apimodel.AccountRole{Name: apimodel.AccountRoleAdmin}
		case *user.Moderator:
			role = &apimodel.AccountRole{Name: apimodel.AccountRoleModerator}
		default:
			role = &apimodel.AccountRole{Name: apimodel.AccountRoleUser}
		}
	}

	var suspended bool
	if !a.SuspendedAt.IsZero() {
		suspended = true
	}

	accountFrontend := &apimodel.Account{
		ID:             a.ID,
		Username:       a.Username,
		Acct:           acct,
		DisplayName:    a.DisplayName,
		Locked:         *a.Locked,
		Discoverable:   *a.Discoverable,
		Bot:            *a.Bot,
		CreatedAt:      util.FormatISO8601(a.CreatedAt),
		Note:           a.Note,
		URL:            a.URL,
		Avatar:         aviURL,
		AvatarStatic:   aviURLStatic,
		Header:         headerURL,
		HeaderStatic:   headerURLStatic,
		FollowersCount: followersCount,
		FollowingCount: followingCount,
		StatusesCount:  statusesCount,
		LastStatusAt:   lastStatusAt,
		Emojis:         apiEmojis,
		Fields:         fields,
		Suspended:      suspended,
		CustomCSS:      a.CustomCSS,
		EnableRSS:      *a.EnableRSS,
		Role:           role,
	}

	c.ensureAvatar(accountFrontend)
	c.ensureHeader(accountFrontend)

	return accountFrontend, nil
}

func (c *converter) AccountToAPIAccountBlocked(ctx context.Context, a *gtsmodel.Account) (*apimodel.Account, error) {
	var acct string
	if a.Domain != "" {
		// this is a remote user
		acct = fmt.Sprintf("%s@%s", a.Username, a.Domain)
	} else {
		// this is a local user
		acct = a.Username
	}

	var suspended bool
	if !a.SuspendedAt.IsZero() {
		suspended = true
	}

	return &apimodel.Account{
		ID:          a.ID,
		Username:    a.Username,
		Acct:        acct,
		DisplayName: a.DisplayName,
		Bot:         *a.Bot,
		CreatedAt:   util.FormatISO8601(a.CreatedAt),
		URL:         a.URL,
		Suspended:   suspended,
	}, nil
}

func (c *converter) AccountToAdminAPIAccount(ctx context.Context, a *gtsmodel.Account) (*apimodel.AdminAccountInfo, error) {
	var (
		email                  string
		ip                     *string
		domain                 *string
		locale                 string
		confirmed              bool
		inviteRequest          *string
		approved               bool
		disabled               bool
		silenced               bool
		suspended              bool
		role                   = apimodel.AccountRole{Name: apimodel.AccountRoleUser} // assume user by default
		createdByApplicationID string
	)

	// take user-level information if possible
	if a.Domain != "" {
		domain = &a.Domain
	} else {
		user, err := c.db.GetUserByAccountID(ctx, a.ID)
		if err != nil {
			return nil, fmt.Errorf("AccountToAdminAPIAccount: error getting user from database for account id %s: %w", a.ID, err)
		}

		if user.Email != "" {
			email = user.Email
		} else {
			email = user.UnconfirmedEmail
		}

		if i := user.CurrentSignInIP.String(); i != "<nil>" {
			ip = &i
		}

		locale = user.Locale
		inviteRequest = &user.Account.Reason
		if *user.Admin {
			role.Name = apimodel.AccountRoleAdmin
		} else if *user.Moderator {
			role.Name = apimodel.AccountRoleModerator
		}
		confirmed = !user.ConfirmedAt.IsZero()
		approved = *user.Approved
		disabled = *user.Disabled
		silenced = !user.Account.SilencedAt.IsZero()
		suspended = !user.Account.SuspendedAt.IsZero()
		createdByApplicationID = user.CreatedByApplicationID
	}

	apiAccount, err := c.AccountToAPIAccountPublic(ctx, a)
	if err != nil {
		return nil, fmt.Errorf("AccountToAdminAPIAccount: error converting account to api account for account id %s: %w", a.ID, err)
	}

	return &apimodel.AdminAccountInfo{
		ID:                     a.ID,
		Username:               a.Username,
		Domain:                 domain,
		CreatedAt:              util.FormatISO8601(a.CreatedAt),
		Email:                  email,
		IP:                     ip,
		IPs:                    []interface{}{}, // not implemented,
		Locale:                 locale,
		InviteRequest:          inviteRequest,
		Role:                   role,
		Confirmed:              confirmed,
		Approved:               approved,
		Disabled:               disabled,
		Silenced:               silenced,
		Suspended:              suspended,
		Account:                apiAccount,
		CreatedByApplicationID: createdByApplicationID,
		InvitedByAccountID:     "", // not implemented (yet)
	}, nil
}

func (c *converter) AppToAPIAppSensitive(ctx context.Context, a *gtsmodel.Application) (*apimodel.Application, error) {
	return &apimodel.Application{
		ID:           a.ID,
		Name:         a.Name,
		Website:      a.Website,
		RedirectURI:  a.RedirectURI,
		ClientID:     a.ClientID,
		ClientSecret: a.ClientSecret,
	}, nil
}

func (c *converter) AppToAPIAppPublic(ctx context.Context, a *gtsmodel.Application) (*apimodel.Application, error) {
	return &apimodel.Application{
		Name:    a.Name,
		Website: a.Website,
	}, nil
}

func (c *converter) AttachmentToAPIAttachment(ctx context.Context, a *gtsmodel.MediaAttachment) (apimodel.Attachment, error) {
	apiAttachment := apimodel.Attachment{
		ID:         a.ID,
		Type:       strings.ToLower(string(a.Type)),
		TextURL:    a.URL,
		PreviewURL: a.Thumbnail.URL,
		Meta: apimodel.MediaMeta{
			Original: apimodel.MediaDimensions{
				Width:  a.FileMeta.Original.Width,
				Height: a.FileMeta.Original.Height,
			},
			Small: apimodel.MediaDimensions{
				Width:  a.FileMeta.Small.Width,
				Height: a.FileMeta.Small.Height,
				Size:   strconv.Itoa(a.FileMeta.Small.Width) + "x" + strconv.Itoa(a.FileMeta.Small.Height),
				Aspect: float32(a.FileMeta.Small.Aspect),
			},
		},
		Blurhash: a.Blurhash,
	}

	// nullable fields
	if i := a.URL; i != "" {
		apiAttachment.URL = &i
	}

	if i := a.RemoteURL; i != "" {
		apiAttachment.RemoteURL = &i
	}

	if i := a.Thumbnail.RemoteURL; i != "" {
		apiAttachment.PreviewRemoteURL = &i
	}

	if i := a.Description; i != "" {
		apiAttachment.Description = &i
	}

	// type specific fields
	switch a.Type {
	case gtsmodel.FileTypeImage:
		apiAttachment.Meta.Original.Size = strconv.Itoa(a.FileMeta.Original.Width) + "x" + strconv.Itoa(a.FileMeta.Original.Height)
		apiAttachment.Meta.Original.Aspect = float32(a.FileMeta.Original.Aspect)
		apiAttachment.Meta.Focus = &apimodel.MediaFocus{
			X: a.FileMeta.Focus.X,
			Y: a.FileMeta.Focus.Y,
		}
	case gtsmodel.FileTypeVideo:
		if i := a.FileMeta.Original.Duration; i != nil {
			apiAttachment.Meta.Original.Duration = *i
		}

		if i := a.FileMeta.Original.Framerate; i != nil {
			// the masto api expects this as a string in
			// the format `integer/1`, so 30fps is `30/1`
			round := math.Round(float64(*i))
			fr := strconv.FormatInt(int64(round), 10)
			apiAttachment.Meta.Original.FrameRate = fr + "/1"
		}

		if i := a.FileMeta.Original.Bitrate; i != nil {
			apiAttachment.Meta.Original.Bitrate = int(*i)
		}
	}

	return apiAttachment, nil
}

func (c *converter) MentionToAPIMention(ctx context.Context, m *gtsmodel.Mention) (apimodel.Mention, error) {
	if m.TargetAccount == nil {
		targetAccount, err := c.db.GetAccountByID(ctx, m.TargetAccountID)
		if err != nil {
			return apimodel.Mention{}, err
		}
		m.TargetAccount = targetAccount
	}

	var local bool
	if m.TargetAccount.Domain == "" {
		local = true
	}

	var acct string
	if local {
		acct = m.TargetAccount.Username
	} else {
		acct = fmt.Sprintf("%s@%s", m.TargetAccount.Username, m.TargetAccount.Domain)
	}

	return apimodel.Mention{
		ID:       m.TargetAccount.ID,
		Username: m.TargetAccount.Username,
		URL:      m.TargetAccount.URL,
		Acct:     acct,
	}, nil
}

func (c *converter) EmojiToAPIEmoji(ctx context.Context, e *gtsmodel.Emoji) (apimodel.Emoji, error) {
	var category string
	if e.CategoryID != "" {
		if e.Category == nil {
			var err error
			e.Category, err = c.db.GetEmojiCategory(ctx, e.CategoryID)
			if err != nil {
				return apimodel.Emoji{}, err
			}
		}
		category = e.Category.Name
	}

	return apimodel.Emoji{
		Shortcode:       e.Shortcode,
		URL:             e.ImageURL,
		StaticURL:       e.ImageStaticURL,
		VisibleInPicker: *e.VisibleInPicker,
		Category:        category,
	}, nil
}

func (c *converter) EmojiToAdminAPIEmoji(ctx context.Context, e *gtsmodel.Emoji) (*apimodel.AdminEmoji, error) {
	emoji, err := c.EmojiToAPIEmoji(ctx, e)
	if err != nil {
		return nil, err
	}

	return &apimodel.AdminEmoji{
		Emoji:         emoji,
		ID:            e.ID,
		Disabled:      *e.Disabled,
		Domain:        e.Domain,
		UpdatedAt:     util.FormatISO8601(e.UpdatedAt),
		TotalFileSize: e.ImageFileSize + e.ImageStaticFileSize,
		ContentType:   e.ImageContentType,
		URI:           e.URI,
	}, nil
}

func (c *converter) EmojiCategoryToAPIEmojiCategory(ctx context.Context, category *gtsmodel.EmojiCategory) (*apimodel.EmojiCategory, error) {
	return &apimodel.EmojiCategory{
		ID:   category.ID,
		Name: category.Name,
	}, nil
}

func (c *converter) TagToAPITag(ctx context.Context, t *gtsmodel.Tag) (apimodel.Tag, error) {
	return apimodel.Tag{
		Name: t.Name,
		URL:  t.URL,
	}, nil
}

func (c *converter) StatusToAPIStatus(ctx context.Context, s *gtsmodel.Status, requestingAccount *gtsmodel.Account) (*apimodel.Status, error) {
	repliesCount, err := c.db.CountStatusReplies(ctx, s)
	if err != nil {
		return nil, fmt.Errorf("error counting replies: %s", err)
	}

	reblogsCount, err := c.db.CountStatusReblogs(ctx, s)
	if err != nil {
		return nil, fmt.Errorf("error counting reblogs: %s", err)
	}

	favesCount, err := c.db.CountStatusFaves(ctx, s)
	if err != nil {
		return nil, fmt.Errorf("error counting faves: %s", err)
	}

	var apiRebloggedStatus *apimodel.Status
	if s.BoostOfID != "" {
		// the boosted status might have been set on this struct already so check first before doing db calls
		if s.BoostOf == nil {
			// it's not set so fetch it from the db
			bs, err := c.db.GetStatusByID(ctx, s.BoostOfID)
			if err != nil {
				return nil, fmt.Errorf("error getting boosted status with id %s: %s", s.BoostOfID, err)
			}
			s.BoostOf = bs
		}

		// the boosted account might have been set on this struct already or passed as a param so check first before doing db calls
		if s.BoostOfAccount == nil {
			// it's not set so fetch it from the db
			ba, err := c.db.GetAccountByID(ctx, s.BoostOf.AccountID)
			if err != nil {
				return nil, fmt.Errorf("error getting boosted account %s from status with id %s: %s", s.BoostOf.AccountID, s.BoostOfID, err)
			}
			s.BoostOfAccount = ba
			s.BoostOf.Account = ba
		}

		apiRebloggedStatus, err = c.StatusToAPIStatus(ctx, s.BoostOf, requestingAccount)
		if err != nil {
			return nil, fmt.Errorf("error converting boosted status to apitype: %s", err)
		}
	}

	var apiApplication *apimodel.Application
	if s.CreatedWithApplicationID != "" {
		gtsApplication := &gtsmodel.Application{}
		if err := c.db.GetByID(ctx, s.CreatedWithApplicationID, gtsApplication); err != nil {
			return nil, fmt.Errorf("error fetching application used to create status: %s", err)
		}
		apiApplication, err = c.AppToAPIAppPublic(ctx, gtsApplication)
		if err != nil {
			return nil, fmt.Errorf("error parsing application used to create status: %s", err)
		}
	}

	if s.Account == nil {
		a, err := c.db.GetAccountByID(ctx, s.AccountID)
		if err != nil {
			return nil, fmt.Errorf("error getting status author: %s", err)
		}
		s.Account = a
	}

	apiAuthorAccount, err := c.AccountToAPIAccountPublic(ctx, s.Account)
	if err != nil {
		return nil, fmt.Errorf("error parsing account of status author: %s", err)
	}

	// convert status gts model attachments to frontend api model attachments
	apiAttachments, err := c.convertAttachmentsToAPIAttachments(ctx, s.Attachments, s.AttachmentIDs)
	if err != nil {
		log.Errorf(ctx, "error converting status attachments: %v", err)
	}

	// convert status gts model mentions to frontend api model mentions
	apiMentions, err := c.convertMentionsToAPIMentions(ctx, s.Mentions, s.MentionIDs)
	if err != nil {
		log.Errorf(ctx, "error converting status mentions: %v", err)
	}

	// convert status gts model tags to frontend api model tags
	apiTags, err := c.convertTagsToAPITags(ctx, s.Tags, s.TagIDs)
	if err != nil {
		log.Errorf(ctx, "error converting status tags: %v", err)
	}

	// convert status gts model emojis to frontend api model emojis
	apiEmojis, err := c.convertEmojisToAPIEmojis(ctx, s.Emojis, s.EmojiIDs)
	if err != nil {
		log.Errorf(ctx, "error converting status emojis: %v", err)
	}

	// Fetch status interaction flags for acccount
	interacts, err := c.interactionsWithStatusForAccount(ctx, s, requestingAccount)
	if err != nil {
		log.Errorf(ctx, "error getting interactions for status %s for account %s: %v", s.ID, requestingAccount.ID, err)

		// Ensure a non nil object
		interacts = &statusInteractions{}
	}

	var language *string
	if s.Language != "" {
		language = &s.Language
	}

	apiStatus := &apimodel.Status{
		ID:                 s.ID,
		CreatedAt:          util.FormatISO8601(s.CreatedAt),
		InReplyToID:        nil,
		InReplyToAccountID: nil,
		Sensitive:          *s.Sensitive,
		SpoilerText:        s.ContentWarning,
		Visibility:         c.VisToAPIVis(ctx, s.Visibility),
		Language:           language,
		URI:                s.URI,
		URL:                s.URL,
		RepliesCount:       repliesCount,
		ReblogsCount:       reblogsCount,
		FavouritesCount:    favesCount,
		Favourited:         interacts.Faved,
		Bookmarked:         interacts.Bookmarked,
		Muted:              interacts.Muted,
		Reblogged:          interacts.Reblogged,
		Pinned:             interacts.Pinned,
		Content:            s.Content,
		Reblog:             nil,
		Application:        apiApplication,
		Account:            apiAuthorAccount,
		MediaAttachments:   apiAttachments,
		Mentions:           apiMentions,
		Tags:               apiTags,
		Emojis:             apiEmojis,
		Card:               nil, // TODO: implement cards
		Poll:               nil, // TODO: implement polls
		Text:               s.Text,
	}

	// nullable fields
	if s.InReplyToID != "" {
		i := s.InReplyToID
		apiStatus.InReplyToID = &i
	}

	if s.InReplyToAccountID != "" {
		i := s.InReplyToAccountID
		apiStatus.InReplyToAccountID = &i
	}

	if apiRebloggedStatus != nil {
		apiStatus.Reblog = &apimodel.StatusReblogged{Status: apiRebloggedStatus}
	}

	return apiStatus, nil
}

// VisToapi converts a gts visibility into its api equivalent
func (c *converter) VisToAPIVis(ctx context.Context, m gtsmodel.Visibility) apimodel.Visibility {
	switch m {
	case gtsmodel.VisibilityPublic:
		return apimodel.VisibilityPublic
	case gtsmodel.VisibilityUnlocked:
		return apimodel.VisibilityUnlisted
	case gtsmodel.VisibilityFollowersOnly, gtsmodel.VisibilityMutualsOnly:
		return apimodel.VisibilityPrivate
	case gtsmodel.VisibilityDirect:
		return apimodel.VisibilityDirect
	}
	return ""
}

func (c *converter) InstanceToAPIV1Instance(ctx context.Context, i *gtsmodel.Instance) (*apimodel.InstanceV1, error) {
	instance := &apimodel.InstanceV1{
		URI:              i.URI,
		AccountDomain:    config.GetAccountDomain(),
		Title:            i.Title,
		Description:      i.Description,
		ShortDescription: i.ShortDescription,
		Email:            i.ContactEmail,
		Version:          config.GetSoftwareVersion(),
		Languages:        []string{}, // todo: not supported yet
		Registrations:    config.GetAccountsRegistrationOpen(),
		ApprovalRequired: config.GetAccountsApprovalRequired(),
		InvitesEnabled:   false, // todo: not supported yet
		MaxTootChars:     uint(config.GetStatusesMaxChars()),
	}

	// configuration
	instance.Configuration.Statuses.MaxCharacters = config.GetStatusesMaxChars()
	instance.Configuration.Statuses.MaxMediaAttachments = config.GetStatusesMediaMaxFiles()
	instance.Configuration.Statuses.CharactersReservedPerURL = instanceStatusesCharactersReservedPerURL
	instance.Configuration.MediaAttachments.SupportedMimeTypes = media.SupportedMIMETypes
	instance.Configuration.MediaAttachments.ImageSizeLimit = int(config.GetMediaImageMaxSize())
	instance.Configuration.MediaAttachments.ImageMatrixLimit = instanceMediaAttachmentsImageMatrixLimit
	instance.Configuration.MediaAttachments.VideoSizeLimit = int(config.GetMediaVideoMaxSize())
	instance.Configuration.MediaAttachments.VideoFrameRateLimit = instanceMediaAttachmentsVideoFrameRateLimit
	instance.Configuration.MediaAttachments.VideoMatrixLimit = instanceMediaAttachmentsVideoMatrixLimit
	instance.Configuration.Polls.MaxOptions = config.GetStatusesPollMaxOptions()
	instance.Configuration.Polls.MaxCharactersPerOption = config.GetStatusesPollOptionMaxChars()
	instance.Configuration.Polls.MinExpiration = instancePollsMinExpiration
	instance.Configuration.Polls.MaxExpiration = instancePollsMaxExpiration
	instance.Configuration.Accounts.AllowCustomCSS = config.GetAccountsAllowCustomCSS()
	instance.Configuration.Accounts.MaxFeaturedTags = instanceAccountsMaxFeaturedTags
	instance.Configuration.Emojis.EmojiSizeLimit = int(config.GetMediaEmojiLocalMaxSize())

	// URLs
	instance.URLs.StreamingAPI = "wss://" + i.Domain

	// statistics
	stats := make(map[string]int, 3)
	userCount, err := c.db.CountInstanceUsers(ctx, i.Domain)
	if err != nil {
		return nil, fmt.Errorf("InstanceToAPIV1Instance: db error getting counting instance users: %w", err)
	}
	stats["user_count"] = userCount

	statusCount, err := c.db.CountInstanceStatuses(ctx, i.Domain)
	if err != nil {
		return nil, fmt.Errorf("InstanceToAPIV1Instance: db error getting counting instance statuses: %w", err)
	}
	stats["status_count"] = statusCount

	domainCount, err := c.db.CountInstanceDomains(ctx, i.Domain)
	if err != nil {
		return nil, fmt.Errorf("InstanceToAPIV1Instance: db error getting counting instance domains: %w", err)
	}
	stats["domain_count"] = domainCount
	instance.Stats = stats

	// thumbnail
	iAccount, err := c.db.GetInstanceAccount(ctx, "")
	if err != nil {
		return nil, fmt.Errorf("InstanceToAPIV1Instance: db error getting instance account: %w", err)
	}

	if iAccount.AvatarMediaAttachmentID != "" {
		if iAccount.AvatarMediaAttachment == nil {
			avi, err := c.db.GetAttachmentByID(ctx, iAccount.AvatarMediaAttachmentID)
			if err != nil {
				return nil, fmt.Errorf("InstanceToAPIInstance: error getting instance avatar attachment with id %s: %w", iAccount.AvatarMediaAttachmentID, err)
			}
			iAccount.AvatarMediaAttachment = avi
		}

		instance.Thumbnail = iAccount.AvatarMediaAttachment.URL
		instance.ThumbnailType = iAccount.AvatarMediaAttachment.File.ContentType
		instance.ThumbnailDescription = iAccount.AvatarMediaAttachment.Description
	} else {
		instance.Thumbnail = config.GetProtocol() + "://" + i.Domain + "/assets/logo.png" // default thumb
	}

	// contact account
	if i.ContactAccountID != "" {
		if i.ContactAccount == nil {
			contactAccount, err := c.db.GetAccountByID(ctx, i.ContactAccountID)
			if err != nil {
				return nil, fmt.Errorf("InstanceToAPIV1Instance: db error getting instance contact account %s: %w", i.ContactAccountID, err)
			}
			i.ContactAccount = contactAccount
		}

		account, err := c.AccountToAPIAccountPublic(ctx, i.ContactAccount)
		if err != nil {
			return nil, fmt.Errorf("InstanceToAPIV1Instance: error converting instance contact account %s: %w", i.ContactAccountID, err)
		}
		instance.ContactAccount = account
	}

	return instance, nil
}

<<<<<<< HEAD
		// todo: remove hardcoded values and put them in config somewhere
		mi.Configuration = &apimodel.InstanceConfiguration{
			Statuses: &apimodel.InstanceConfigurationStatuses{
				MaxCharacters:            config.GetStatusesMaxChars(),
				MaxMediaAttachments:      config.GetStatusesMediaMaxFiles(),
				CharactersReservedPerURL: instanceStatusesCharactersReservedPerURL,
				SupportedMimeTypes: []string{
					string(apimodel.StatusContentTypePlain),
					string(apimodel.StatusContentTypeMarkdown),
				},
			},
			MediaAttachments: &apimodel.InstanceConfigurationMediaAttachments{
				SupportedMimeTypes:  media.SupportedMIMETypes,
				ImageSizeLimit:      int(config.GetMediaImageMaxSize()),       // bytes
				ImageMatrixLimit:    instanceMediaAttachmentsImageMatrixLimit, // height*width
				VideoSizeLimit:      int(config.GetMediaVideoMaxSize()),       // bytes
				VideoFrameRateLimit: instanceMediaAttachmentsVideoFrameRateLimit,
				VideoMatrixLimit:    instanceMediaAttachmentsVideoMatrixLimit, // height*width
			},
			Polls: &apimodel.InstanceConfigurationPolls{
				MaxOptions:             config.GetStatusesPollMaxOptions(),
				MaxCharactersPerOption: config.GetStatusesPollOptionMaxChars(),
				MinExpiration:          instancePollsMinExpiration, // seconds
				MaxExpiration:          instancePollsMaxExpiration, // seconds
			},
			Accounts: &apimodel.InstanceConfigurationAccounts{
				AllowCustomCSS: config.GetAccountsAllowCustomCSS(),
			},
			Emojis: &apimodel.InstanceConfigurationEmojis{
				EmojiSizeLimit: int(config.GetMediaEmojiLocalMaxSize()), // bytes
			},
		}
=======
func (c *converter) InstanceToAPIV2Instance(ctx context.Context, i *gtsmodel.Instance) (*apimodel.InstanceV2, error) {
	instance := &apimodel.InstanceV2{
		Domain:        i.Domain,
		AccountDomain: config.GetAccountDomain(),
		Title:         i.Title,
		Version:       config.GetSoftwareVersion(),
		SourceURL:     instanceSourceURL,
		Description:   i.Description,
		Usage:         apimodel.InstanceV2Usage{}, // todo: not implemented
		Languages:     []string{},                 // todo: not implemented
		Rules:         []interface{}{},            // todo: not implemented
>>>>>>> 87c5c429
	}

	// thumbnail
	thumbnail := apimodel.InstanceV2Thumbnail{}

	iAccount, err := c.db.GetInstanceAccount(ctx, "")
	if err != nil {
		return nil, fmt.Errorf("InstanceToAPIV2Instance: db error getting instance account: %w", err)
	}

	if iAccount.AvatarMediaAttachmentID != "" {
		if iAccount.AvatarMediaAttachment == nil {
			avi, err := c.db.GetAttachmentByID(ctx, iAccount.AvatarMediaAttachmentID)
			if err != nil {
				return nil, fmt.Errorf("InstanceToAPIV2Instance: error getting instance avatar attachment with id %s: %w", iAccount.AvatarMediaAttachmentID, err)
			}
			iAccount.AvatarMediaAttachment = avi
		}

		thumbnail.URL = iAccount.AvatarMediaAttachment.URL
		thumbnail.Type = iAccount.AvatarMediaAttachment.File.ContentType
		thumbnail.Description = iAccount.AvatarMediaAttachment.Description
		thumbnail.Blurhash = iAccount.AvatarMediaAttachment.Blurhash
	} else {
		thumbnail.URL = config.GetProtocol() + "://" + i.Domain + "/assets/logo.png" // default thumb
	}

	instance.Thumbnail = thumbnail

	// configuration
	instance.Configuration.URLs.Streaming = "wss://" + i.Domain
	instance.Configuration.Statuses.MaxCharacters = config.GetStatusesMaxChars()
	instance.Configuration.Statuses.MaxMediaAttachments = config.GetStatusesMediaMaxFiles()
	instance.Configuration.Statuses.CharactersReservedPerURL = instanceStatusesCharactersReservedPerURL
	instance.Configuration.MediaAttachments.SupportedMimeTypes = media.SupportedMIMETypes
	instance.Configuration.MediaAttachments.ImageSizeLimit = int(config.GetMediaImageMaxSize())
	instance.Configuration.MediaAttachments.ImageMatrixLimit = instanceMediaAttachmentsImageMatrixLimit
	instance.Configuration.MediaAttachments.VideoSizeLimit = int(config.GetMediaVideoMaxSize())
	instance.Configuration.MediaAttachments.VideoFrameRateLimit = instanceMediaAttachmentsVideoFrameRateLimit
	instance.Configuration.MediaAttachments.VideoMatrixLimit = instanceMediaAttachmentsVideoMatrixLimit
	instance.Configuration.Polls.MaxOptions = config.GetStatusesPollMaxOptions()
	instance.Configuration.Polls.MaxCharactersPerOption = config.GetStatusesPollOptionMaxChars()
	instance.Configuration.Polls.MinExpiration = instancePollsMinExpiration
	instance.Configuration.Polls.MaxExpiration = instancePollsMaxExpiration
	instance.Configuration.Accounts.AllowCustomCSS = config.GetAccountsAllowCustomCSS()
	instance.Configuration.Accounts.MaxFeaturedTags = instanceAccountsMaxFeaturedTags
	instance.Configuration.Emojis.EmojiSizeLimit = int(config.GetMediaEmojiLocalMaxSize())

	// registrations
	instance.Registrations.Enabled = config.GetAccountsRegistrationOpen()
	instance.Registrations.ApprovalRequired = config.GetAccountsApprovalRequired()
	instance.Registrations.Message = nil // todo: not implemented

	// contact
	instance.Contact.Email = i.ContactEmail
	if i.ContactAccountID != "" {
		if i.ContactAccount == nil {
			contactAccount, err := c.db.GetAccountByID(ctx, i.ContactAccountID)
			if err != nil {
				return nil, fmt.Errorf("InstanceToAPIV2Instance: db error getting instance contact account %s: %w", i.ContactAccountID, err)
			}
			i.ContactAccount = contactAccount
		}

		account, err := c.AccountToAPIAccountPublic(ctx, i.ContactAccount)
		if err != nil {
			return nil, fmt.Errorf("InstanceToAPIV2Instance: error converting instance contact account %s: %w", i.ContactAccountID, err)
		}
		instance.Contact.Account = account
	}

	return instance, nil
}

func (c *converter) RelationshipToAPIRelationship(ctx context.Context, r *gtsmodel.Relationship) (*apimodel.Relationship, error) {
	return &apimodel.Relationship{
		ID:                  r.ID,
		Following:           r.Following,
		ShowingReblogs:      r.ShowingReblogs,
		Notifying:           r.Notifying,
		FollowedBy:          r.FollowedBy,
		Blocking:            r.Blocking,
		BlockedBy:           r.BlockedBy,
		Muting:              r.Muting,
		MutingNotifications: r.MutingNotifications,
		Requested:           r.Requested,
		DomainBlocking:      r.DomainBlocking,
		Endorsed:            r.Endorsed,
		Note:                r.Note,
	}, nil
}

func (c *converter) NotificationToAPINotification(ctx context.Context, n *gtsmodel.Notification) (*apimodel.Notification, error) {
	if n.TargetAccount == nil {
		tAccount, err := c.db.GetAccountByID(ctx, n.TargetAccountID)
		if err != nil {
			return nil, fmt.Errorf("NotificationToapi: error getting target account with id %s from the db: %s", n.TargetAccountID, err)
		}
		n.TargetAccount = tAccount
	}

	if n.OriginAccount == nil {
		ogAccount, err := c.db.GetAccountByID(ctx, n.OriginAccountID)
		if err != nil {
			return nil, fmt.Errorf("NotificationToapi: error getting origin account with id %s from the db: %s", n.OriginAccountID, err)
		}
		n.OriginAccount = ogAccount
	}

	apiAccount, err := c.AccountToAPIAccountPublic(ctx, n.OriginAccount)
	if err != nil {
		return nil, fmt.Errorf("NotificationToapi: error converting account to api: %s", err)
	}

	var apiStatus *apimodel.Status
	if n.StatusID != "" {
		if n.Status == nil {
			status, err := c.db.GetStatusByID(ctx, n.StatusID)
			if err != nil {
				return nil, fmt.Errorf("NotificationToapi: error getting status with id %s from the db: %s", n.StatusID, err)
			}
			n.Status = status
		}

		if n.Status.Account == nil {
			if n.Status.AccountID == n.TargetAccount.ID {
				n.Status.Account = n.TargetAccount
			} else if n.Status.AccountID == n.OriginAccount.ID {
				n.Status.Account = n.OriginAccount
			}
		}

		var err error
		apiStatus, err = c.StatusToAPIStatus(ctx, n.Status, n.TargetAccount)
		if err != nil {
			return nil, fmt.Errorf("NotificationToapi: error converting status to api: %s", err)
		}
	}

	if apiStatus != nil && apiStatus.Reblog != nil {
		// use the actual reblog status for the notifications endpoint
		apiStatus = apiStatus.Reblog.Status
	}

	return &apimodel.Notification{
		ID:        n.ID,
		Type:      string(n.NotificationType),
		CreatedAt: util.FormatISO8601(n.CreatedAt),
		Account:   apiAccount,
		Status:    apiStatus,
	}, nil
}

func (c *converter) DomainBlockToAPIDomainBlock(ctx context.Context, b *gtsmodel.DomainBlock, export bool) (*apimodel.DomainBlock, error) {
	domainBlock := &apimodel.DomainBlock{
		Domain: apimodel.Domain{
			Domain:        b.Domain,
			PublicComment: b.PublicComment,
		},
	}

	// if we're exporting a domain block, return it with minimal information attached
	if !export {
		domainBlock.ID = b.ID
		domainBlock.Obfuscate = *b.Obfuscate
		domainBlock.PrivateComment = b.PrivateComment
		domainBlock.SubscriptionID = b.SubscriptionID
		domainBlock.CreatedBy = b.CreatedByAccountID
		domainBlock.CreatedAt = util.FormatISO8601(b.CreatedAt)
	}

	return domainBlock, nil
}

func (c *converter) ReportToAPIReport(ctx context.Context, r *gtsmodel.Report) (*apimodel.Report, error) {
	report := &apimodel.Report{
		ID:          r.ID,
		CreatedAt:   util.FormatISO8601(r.CreatedAt),
		ActionTaken: !r.ActionTakenAt.IsZero(),
		Category:    "other", // todo: only support default 'other' category right now
		Comment:     r.Comment,
		Forwarded:   *r.Forwarded,
		StatusIDs:   r.StatusIDs,
		RuleIDs:     []int{}, // todo: not supported yet
	}

	if !r.ActionTakenAt.IsZero() {
		actionTakenAt := util.FormatISO8601(r.ActionTakenAt)
		report.ActionTakenAt = &actionTakenAt
	}

	if actionComment := r.ActionTaken; actionComment != "" {
		report.ActionTakenComment = &actionComment
	}

	if r.TargetAccount == nil {
		tAccount, err := c.db.GetAccountByID(ctx, r.TargetAccountID)
		if err != nil {
			return nil, fmt.Errorf("ReportToAPIReport: error getting target account with id %s from the db: %s", r.TargetAccountID, err)
		}
		r.TargetAccount = tAccount
	}

	apiAccount, err := c.AccountToAPIAccountPublic(ctx, r.TargetAccount)
	if err != nil {
		return nil, fmt.Errorf("ReportToAPIReport: error converting target account to api: %s", err)
	}
	report.TargetAccount = apiAccount

	return report, nil
}

func (c *converter) ReportToAdminAPIReport(ctx context.Context, r *gtsmodel.Report, requestingAccount *gtsmodel.Account) (*apimodel.AdminReport, error) {
	var (
		err                  error
		actionTakenAt        *string
		actionTakenComment   *string
		actionTakenByAccount *apimodel.AdminAccountInfo
	)

	if !r.ActionTakenAt.IsZero() {
		ata := util.FormatISO8601(r.ActionTakenAt)
		actionTakenAt = &ata
	}

	if r.Account == nil {
		r.Account, err = c.db.GetAccountByID(ctx, r.AccountID)
		if err != nil {
			return nil, fmt.Errorf("ReportToAdminAPIReport: error getting account with id %s from the db: %w", r.AccountID, err)
		}
	}
	account, err := c.AccountToAdminAPIAccount(ctx, r.Account)
	if err != nil {
		return nil, fmt.Errorf("ReportToAdminAPIReport: error converting account with id %s to adminAPIAccount: %w", r.AccountID, err)
	}

	if r.TargetAccount == nil {
		r.TargetAccount, err = c.db.GetAccountByID(ctx, r.TargetAccountID)
		if err != nil {
			return nil, fmt.Errorf("ReportToAdminAPIReport: error getting target account with id %s from the db: %w", r.TargetAccountID, err)
		}
	}
	targetAccount, err := c.AccountToAdminAPIAccount(ctx, r.TargetAccount)
	if err != nil {
		return nil, fmt.Errorf("ReportToAdminAPIReport: error converting target account with id %s to adminAPIAccount: %w", r.TargetAccountID, err)
	}

	if r.ActionTakenByAccountID != "" {
		if r.ActionTakenByAccount == nil {
			r.ActionTakenByAccount, err = c.db.GetAccountByID(ctx, r.ActionTakenByAccountID)
			if err != nil {
				return nil, fmt.Errorf("ReportToAdminAPIReport: error getting action taken by account with id %s from the db: %w", r.ActionTakenByAccountID, err)
			}
		}

		actionTakenByAccount, err = c.AccountToAdminAPIAccount(ctx, r.ActionTakenByAccount)
		if err != nil {
			return nil, fmt.Errorf("ReportToAdminAPIReport: error converting action taken by account with id %s to adminAPIAccount: %w", r.ActionTakenByAccountID, err)
		}
	}

	statuses := make([]*apimodel.Status, 0, len(r.StatusIDs))
	if len(r.StatusIDs) != 0 && len(r.Statuses) == 0 {
		r.Statuses, err = c.db.GetStatuses(ctx, r.StatusIDs)
		if err != nil {
			return nil, fmt.Errorf("ReportToAdminAPIReport: error getting statuses from the db: %w", err)
		}
	}
	for _, s := range r.Statuses {
		status, err := c.StatusToAPIStatus(ctx, s, requestingAccount)
		if err != nil {
			return nil, fmt.Errorf("ReportToAdminAPIReport: error converting status with id %s to api status: %w", s.ID, err)
		}
		statuses = append(statuses, status)
	}

	if ac := r.ActionTaken; ac != "" {
		actionTakenComment = &ac
	}

	return &apimodel.AdminReport{
		ID:                   r.ID,
		ActionTaken:          !r.ActionTakenAt.IsZero(),
		ActionTakenAt:        actionTakenAt,
		Category:             "other", // todo: only support default 'other' category right now
		Comment:              r.Comment,
		Forwarded:            *r.Forwarded,
		CreatedAt:            util.FormatISO8601(r.CreatedAt),
		UpdatedAt:            util.FormatISO8601(r.UpdatedAt),
		Account:              account,
		TargetAccount:        targetAccount,
		AssignedAccount:      actionTakenByAccount,
		ActionTakenByAccount: actionTakenByAccount,
		ActionTakenComment:   actionTakenComment,
		Statuses:             statuses,
		Rules:                []interface{}{}, // not implemented
	}, nil
}

// convertAttachmentsToAPIAttachments will convert a slice of GTS model attachments to frontend API model attachments, falling back to IDs if no GTS models supplied.
func (c *converter) convertAttachmentsToAPIAttachments(ctx context.Context, attachments []*gtsmodel.MediaAttachment, attachmentIDs []string) ([]apimodel.Attachment, error) {
	var errs gtserror.MultiError

	if len(attachments) == 0 {
		// GTS model attachments were not populated

		// Preallocate expected GTS slice
		attachments = make([]*gtsmodel.MediaAttachment, 0, len(attachmentIDs))

		// Fetch GTS models for attachment IDs
		for _, id := range attachmentIDs {
			attachment, err := c.db.GetAttachmentByID(ctx, id)
			if err != nil {
				errs.Appendf("error fetching attachment %s from database: %v", id, err)
				continue
			}
			attachments = append(attachments, attachment)
		}
	}

	// Preallocate expected frontend slice
	apiAttachments := make([]apimodel.Attachment, 0, len(attachments))

	// Convert GTS models to frontend models
	for _, attachment := range attachments {
		apiAttachment, err := c.AttachmentToAPIAttachment(ctx, attachment)
		if err != nil {
			errs.Appendf("error converting attchment %s to api attachment: %v", attachment.ID, err)
			continue
		}
		apiAttachments = append(apiAttachments, apiAttachment)
	}

	return apiAttachments, errs.Combine()
}

// convertEmojisToAPIEmojis will convert a slice of GTS model emojis to frontend API model emojis, falling back to IDs if no GTS models supplied.
func (c *converter) convertEmojisToAPIEmojis(ctx context.Context, emojis []*gtsmodel.Emoji, emojiIDs []string) ([]apimodel.Emoji, error) {
	var errs gtserror.MultiError

	if len(emojis) == 0 {
		// GTS model attachments were not populated

		// Preallocate expected GTS slice
		emojis = make([]*gtsmodel.Emoji, 0, len(emojiIDs))

		// Fetch GTS models for emoji IDs
		for _, id := range emojiIDs {
			emoji, err := c.db.GetEmojiByID(ctx, id)
			if err != nil {
				errs.Appendf("error fetching emoji %s from database: %v", id, err)
				continue
			}
			emojis = append(emojis, emoji)
		}
	}

	// Preallocate expected frontend slice
	apiEmojis := make([]apimodel.Emoji, 0, len(emojis))

	// Convert GTS models to frontend models
	for _, emoji := range emojis {
		apiEmoji, err := c.EmojiToAPIEmoji(ctx, emoji)
		if err != nil {
			errs.Appendf("error converting emoji %s to api emoji: %v", emoji.ID, err)
			continue
		}
		apiEmojis = append(apiEmojis, apiEmoji)
	}

	return apiEmojis, errs.Combine()
}

// convertMentionsToAPIMentions will convert a slice of GTS model mentions to frontend API model mentions, falling back to IDs if no GTS models supplied.
func (c *converter) convertMentionsToAPIMentions(ctx context.Context, mentions []*gtsmodel.Mention, mentionIDs []string) ([]apimodel.Mention, error) {
	var errs gtserror.MultiError

	if len(mentions) == 0 {
		var err error

		// GTS model mentions were not populated
		//
		// Fetch GTS models for mention IDs
		mentions, err = c.db.GetMentions(ctx, mentionIDs)
		if err != nil {
			errs.Appendf("error fetching mentions from database: %v", err)
		}
	}

	// Preallocate expected frontend slice
	apiMentions := make([]apimodel.Mention, 0, len(mentions))

	// Convert GTS models to frontend models
	for _, mention := range mentions {
		apiMention, err := c.MentionToAPIMention(ctx, mention)
		if err != nil {
			errs.Appendf("error converting mention %s to api mention: %v", mention.ID, err)
			continue
		}
		apiMentions = append(apiMentions, apiMention)
	}

	return apiMentions, errs.Combine()
}

// convertTagsToAPITags will convert a slice of GTS model tags to frontend API model tags, falling back to IDs if no GTS models supplied.
func (c *converter) convertTagsToAPITags(ctx context.Context, tags []*gtsmodel.Tag, tagIDs []string) ([]apimodel.Tag, error) {
	var errs gtserror.MultiError

	if len(tags) == 0 {
		// GTS model tags were not populated

		// Preallocate expected GTS slice
		tags = make([]*gtsmodel.Tag, 0, len(tagIDs))

		// Fetch GTS models for tag IDs
		for _, id := range tagIDs {
			tag := new(gtsmodel.Tag)
			if err := c.db.GetByID(ctx, id, tag); err != nil {
				errs.Appendf("error fetching tag %s from database: %v", id, err)
				continue
			}
			tags = append(tags, tag)
		}
	}

	// Preallocate expected frontend slice
	apiTags := make([]apimodel.Tag, 0, len(tags))

	// Convert GTS models to frontend models
	for _, tag := range tags {
		apiTag, err := c.TagToAPITag(ctx, tag)
		if err != nil {
			errs.Appendf("error converting tag %s to api tag: %v", tag.ID, err)
			continue
		}
		apiTags = append(apiTags, apiTag)
	}

	return apiTags, errs.Combine()
}<|MERGE_RESOLUTION|>--- conflicted
+++ resolved
@@ -775,40 +775,6 @@
 	return instance, nil
 }
 
-<<<<<<< HEAD
-		// todo: remove hardcoded values and put them in config somewhere
-		mi.Configuration = &apimodel.InstanceConfiguration{
-			Statuses: &apimodel.InstanceConfigurationStatuses{
-				MaxCharacters:            config.GetStatusesMaxChars(),
-				MaxMediaAttachments:      config.GetStatusesMediaMaxFiles(),
-				CharactersReservedPerURL: instanceStatusesCharactersReservedPerURL,
-				SupportedMimeTypes: []string{
-					string(apimodel.StatusContentTypePlain),
-					string(apimodel.StatusContentTypeMarkdown),
-				},
-			},
-			MediaAttachments: &apimodel.InstanceConfigurationMediaAttachments{
-				SupportedMimeTypes:  media.SupportedMIMETypes,
-				ImageSizeLimit:      int(config.GetMediaImageMaxSize()),       // bytes
-				ImageMatrixLimit:    instanceMediaAttachmentsImageMatrixLimit, // height*width
-				VideoSizeLimit:      int(config.GetMediaVideoMaxSize()),       // bytes
-				VideoFrameRateLimit: instanceMediaAttachmentsVideoFrameRateLimit,
-				VideoMatrixLimit:    instanceMediaAttachmentsVideoMatrixLimit, // height*width
-			},
-			Polls: &apimodel.InstanceConfigurationPolls{
-				MaxOptions:             config.GetStatusesPollMaxOptions(),
-				MaxCharactersPerOption: config.GetStatusesPollOptionMaxChars(),
-				MinExpiration:          instancePollsMinExpiration, // seconds
-				MaxExpiration:          instancePollsMaxExpiration, // seconds
-			},
-			Accounts: &apimodel.InstanceConfigurationAccounts{
-				AllowCustomCSS: config.GetAccountsAllowCustomCSS(),
-			},
-			Emojis: &apimodel.InstanceConfigurationEmojis{
-				EmojiSizeLimit: int(config.GetMediaEmojiLocalMaxSize()), // bytes
-			},
-		}
-=======
 func (c *converter) InstanceToAPIV2Instance(ctx context.Context, i *gtsmodel.Instance) (*apimodel.InstanceV2, error) {
 	instance := &apimodel.InstanceV2{
 		Domain:        i.Domain,
@@ -820,7 +786,6 @@
 		Usage:         apimodel.InstanceV2Usage{}, // todo: not implemented
 		Languages:     []string{},                 // todo: not implemented
 		Rules:         []interface{}{},            // todo: not implemented
->>>>>>> 87c5c429
 	}
 
 	// thumbnail
@@ -855,6 +820,10 @@
 	instance.Configuration.Statuses.MaxCharacters = config.GetStatusesMaxChars()
 	instance.Configuration.Statuses.MaxMediaAttachments = config.GetStatusesMediaMaxFiles()
 	instance.Configuration.Statuses.CharactersReservedPerURL = instanceStatusesCharactersReservedPerURL
+	instance.Configuration.Statuses.SupportedMimeTypes = []string{
+		string(apimodel.StatusContentTypePlain),
+		string(apimodel.StatusContentTypeMarkdown),
+	}
 	instance.Configuration.MediaAttachments.SupportedMimeTypes = media.SupportedMIMETypes
 	instance.Configuration.MediaAttachments.ImageSizeLimit = int(config.GetMediaImageMaxSize())
 	instance.Configuration.MediaAttachments.ImageMatrixLimit = instanceMediaAttachmentsImageMatrixLimit
