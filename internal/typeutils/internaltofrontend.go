// GoToSocial
// Copyright (C) GoToSocial Authors admin@gotosocial.org
// SPDX-License-Identifier: AGPL-3.0-or-later
//
// This program is free software: you can redistribute it and/or modify
// it under the terms of the GNU Affero General Public License as published by
// the Free Software Foundation, either version 3 of the License, or
// (at your option) any later version.
//
// This program is distributed in the hope that it will be useful,
// but WITHOUT ANY WARRANTY; without even the implied warranty of
// MERCHANTABILITY or FITNESS FOR A PARTICULAR PURPOSE.  See the
// GNU Affero General Public License for more details.
//
// You should have received a copy of the GNU Affero General Public License
// along with this program.  If not, see <http://www.gnu.org/licenses/>.

package typeutils

import (
	"context"
	"errors"
	"fmt"
	"math"
	"strconv"
	"strings"

	apimodel "github.com/superseriousbusiness/gotosocial/internal/api/model"
	"github.com/superseriousbusiness/gotosocial/internal/config"
	"github.com/superseriousbusiness/gotosocial/internal/db"
	"github.com/superseriousbusiness/gotosocial/internal/gtserror"
	"github.com/superseriousbusiness/gotosocial/internal/gtsmodel"
	"github.com/superseriousbusiness/gotosocial/internal/log"
	"github.com/superseriousbusiness/gotosocial/internal/media"
	"github.com/superseriousbusiness/gotosocial/internal/uris"
	"github.com/superseriousbusiness/gotosocial/internal/util"
)

const (
	instanceStatusesCharactersReservedPerURL    = 25
	instanceMediaAttachmentsImageMatrixLimit    = 16777216 // width * height
	instanceMediaAttachmentsVideoMatrixLimit    = 16777216 // width * height
	instanceMediaAttachmentsVideoFrameRateLimit = 60
	instancePollsMinExpiration                  = 300     // seconds
	instancePollsMaxExpiration                  = 2629746 // seconds
	instanceAccountsMaxFeaturedTags             = 10
	instanceAccountsMaxProfileFields            = 6 // FIXME: https://github.com/superseriousbusiness/gotosocial/issues/1876
	instanceSourceURL                           = "https://github.com/superseriousbusiness/gotosocial"
	instanceMastodonVersion                     = "3.5.3"
)

var instanceStatusesSupportedMimeTypes = []string{
	string(apimodel.StatusContentTypePlain),
	string(apimodel.StatusContentTypeMarkdown),
}

func toMastodonVersion(in string) string {
	return instanceMastodonVersion + "+" + strings.ReplaceAll(in, " ", "-")
}

// AppToAPIAppSensitive takes a db model application as a param, and returns a populated apitype application, or an error
// if something goes wrong. The returned application should be ready to serialize on an API level, and may have sensitive fields
// (such as client id and client secret), so serve it only to an authorized user who should have permission to see it.
func (c *Converter) AccountToAPIAccountSensitive(ctx context.Context, a *gtsmodel.Account) (*apimodel.Account, error) {
	// we can build this sensitive account easily by first getting the public account....
	apiAccount, err := c.AccountToAPIAccountPublic(ctx, a)
	if err != nil {
		return nil, err
	}

	// then adding the Source object to it...

	// check pending follow requests aimed at this account
	frc, err := c.state.DB.CountAccountFollowRequests(ctx, a.ID)
	if err != nil {
		return nil, fmt.Errorf("error counting follow requests: %s", err)
	}

	statusContentType := string(apimodel.StatusContentTypeDefault)
	if a.StatusContentType != "" {
		statusContentType = a.StatusContentType
	}

	apiAccount.Source = &apimodel.Source{
		Privacy:             c.VisToAPIVis(ctx, a.Privacy),
		Sensitive:           *a.Sensitive,
		Language:            a.Language,
		StatusContentType:   statusContentType,
		Note:                a.NoteRaw,
		Fields:              c.fieldsToAPIFields(a.FieldsRaw),
		FollowRequestsCount: frc,
	}

	return apiAccount, nil
}

// AccountToAPIAccountPublic takes a db model account as a param, and returns a populated apitype account, or an error
// if something goes wrong. The returned account should be ready to serialize on an API level, and may NOT have sensitive fields.
// In other words, this is the public record that the server has of an account.
func (c *Converter) AccountToAPIAccountPublic(ctx context.Context, a *gtsmodel.Account) (*apimodel.Account, error) {
	if err := c.state.DB.PopulateAccount(ctx, a); err != nil {
		log.Errorf(ctx, "error(s) populating account, will continue: %s", err)
	}

	// Basic account stats:
	//   - Followers count
	//   - Following count
	//   - Statuses count
	//   - Last status time

	followersCount, err := c.state.DB.CountAccountFollowers(ctx, a.ID)
	if err != nil && !errors.Is(err, db.ErrNoEntries) {
		return nil, fmt.Errorf("AccountToAPIAccountPublic: error counting followers: %w", err)
	}

	followingCount, err := c.state.DB.CountAccountFollows(ctx, a.ID)
	if err != nil && !errors.Is(err, db.ErrNoEntries) {
		return nil, fmt.Errorf("AccountToAPIAccountPublic: error counting following: %w", err)
	}

	statusesCount, err := c.state.DB.CountAccountStatuses(ctx, a.ID)
	if err != nil && !errors.Is(err, db.ErrNoEntries) {
		return nil, fmt.Errorf("AccountToAPIAccountPublic: error counting statuses: %w", err)
	}

	var lastStatusAt *string
	lastPosted, err := c.state.DB.GetAccountLastPosted(ctx, a.ID, false)
	if err != nil && !errors.Is(err, db.ErrNoEntries) {
		return nil, fmt.Errorf("AccountToAPIAccountPublic: error counting statuses: %w", err)
	}

	if !lastPosted.IsZero() {
		lastStatusAt = func() *string { t := util.FormatISO8601(lastPosted); return &t }()
	}

	// Profile media + nice extras:
	//   - Avatar
	//   - Header
	//   - Fields
	//   - Emojis

	var (
		aviURL          string
		aviURLStatic    string
		headerURL       string
		headerURLStatic string
	)

	if a.AvatarMediaAttachment != nil {
		aviURL = a.AvatarMediaAttachment.URL
		aviURLStatic = a.AvatarMediaAttachment.Thumbnail.URL
	}

	if a.HeaderMediaAttachment != nil {
		headerURL = a.HeaderMediaAttachment.URL
		headerURLStatic = a.HeaderMediaAttachment.Thumbnail.URL
	}

	// convert account gts model fields to front api model fields
	fields := c.fieldsToAPIFields(a.Fields)

	// GTS model emojis -> frontend.
	apiEmojis, err := c.convertEmojisToAPIEmojis(ctx, a.Emojis, a.EmojiIDs)
	if err != nil {
		log.Errorf(ctx, "error converting account emojis: %v", err)
	}

	// Bits that vary between remote + local accounts:
	//   - Account (acct) string.
	//   - Role.

	var (
		acct string
		role *apimodel.AccountRole
	)

	if a.IsRemote() {
		// Domain may be in Punycode,
		// de-punify it just in case.
		d, err := util.DePunify(a.Domain)
		if err != nil {
			return nil, fmt.Errorf("AccountToAPIAccountPublic: error de-punifying domain %s for account id %s: %w", a.Domain, a.ID, err)
		}

		acct = a.Username + "@" + d
	} else {
		// This is a local account, try to
		// fetch more info. Skip for instance
		// accounts since they have no user.
		if !a.IsInstance() {
			user, err := c.state.DB.GetUserByAccountID(ctx, a.ID)
			if err != nil {
				return nil, fmt.Errorf("AccountToAPIAccountPublic: error getting user from database for account id %s: %w", a.ID, err)
			}

			switch {
			case *user.Admin:
				role = &apimodel.AccountRole{Name: apimodel.AccountRoleAdmin}
			case *user.Moderator:
				role = &apimodel.AccountRole{Name: apimodel.AccountRoleModerator}
			default:
				role = &apimodel.AccountRole{Name: apimodel.AccountRoleUser}
			}
		}

		acct = a.Username // omit domain
	}

	// Remaining properties are simple and
	// can be populated directly below.

	accountFrontend := &apimodel.Account{
		ID:             a.ID,
		Username:       a.Username,
		Acct:           acct,
		DisplayName:    a.DisplayName,
		Locked:         *a.Locked,
		Discoverable:   *a.Discoverable,
		Bot:            *a.Bot,
		CreatedAt:      util.FormatISO8601(a.CreatedAt),
		Note:           a.Note,
		URL:            a.URL,
		Avatar:         aviURL,
		AvatarStatic:   aviURLStatic,
		Header:         headerURL,
		HeaderStatic:   headerURLStatic,
		FollowersCount: followersCount,
		FollowingCount: followingCount,
		StatusesCount:  statusesCount,
		LastStatusAt:   lastStatusAt,
		Emojis:         apiEmojis,
		Fields:         fields,
		Suspended:      !a.SuspendedAt.IsZero(),
		CustomCSS:      a.CustomCSS,
		EnableRSS:      *a.EnableRSS,
		Role:           role,
	}

	// Bodge default avatar + header in,
	// if we didn't have one already.
	c.ensureAvatar(accountFrontend)
	c.ensureHeader(accountFrontend)

	return accountFrontend, nil
}

func (c *Converter) fieldsToAPIFields(f []*gtsmodel.Field) []apimodel.Field {
	fields := make([]apimodel.Field, len(f))

	for i, field := range f {
		mField := apimodel.Field{
			Name:  field.Name,
			Value: field.Value,
		}

		if !field.VerifiedAt.IsZero() {
			mField.VerifiedAt = func() *string { s := util.FormatISO8601(field.VerifiedAt); return &s }()
		}

		fields[i] = mField
	}

	return fields
}

// AccountToAPIAccountBlocked takes a db model account as a param, and returns a apitype account, or an error if
// something goes wrong. The returned account will be a bare minimum representation of the account. This function should be used
// when someone wants to view an account they've blocked.
func (c *Converter) AccountToAPIAccountBlocked(ctx context.Context, a *gtsmodel.Account) (*apimodel.Account, error) {
	var (
		acct string
		role *apimodel.AccountRole
	)

	if a.IsRemote() {
		// Domain may be in Punycode,
		// de-punify it just in case.
		d, err := util.DePunify(a.Domain)
		if err != nil {
			return nil, gtserror.Newf("error de-punifying domain %s for account id %s: %w", a.Domain, a.ID, err)
		}

		acct = a.Username + "@" + d
	} else {
		// This is a local account, try to
		// fetch more info. Skip for instance
		// accounts since they have no user.
		if !a.IsInstance() {
			user, err := c.state.DB.GetUserByAccountID(ctx, a.ID)
			if err != nil {
				return nil, gtserror.Newf("error getting user from database for account id %s: %w", a.ID, err)
			}

			switch {
			case *user.Admin:
				role = &apimodel.AccountRole{Name: apimodel.AccountRoleAdmin}
			case *user.Moderator:
				role = &apimodel.AccountRole{Name: apimodel.AccountRoleModerator}
			default:
				role = &apimodel.AccountRole{Name: apimodel.AccountRoleUser}
			}
		}

		acct = a.Username // omit domain
	}

	account := &apimodel.Account{
		ID:        a.ID,
		Username:  a.Username,
		Acct:      acct,
		Bot:       *a.Bot,
		CreatedAt: util.FormatISO8601(a.CreatedAt),
		URL:       a.URL,
		Suspended: !a.SuspendedAt.IsZero(),
		Role:      role,
	}

	// Don't show the account's actual
	// avatar+header since it may be
	// upsetting to the blocker. Just
	// show generic avatar+header instead.
	c.ensureAvatar(account)
	c.ensureHeader(account)

	return account, nil
}

func (c *Converter) AccountToAdminAPIAccount(ctx context.Context, a *gtsmodel.Account) (*apimodel.AdminAccountInfo, error) {
	var (
		email                  string
		ip                     *string
		domain                 *string
		locale                 string
		confirmed              bool
		inviteRequest          *string
		approved               bool
		disabled               bool
		role                   = apimodel.AccountRole{Name: apimodel.AccountRoleUser} // assume user by default
		createdByApplicationID string
	)

	if a.IsRemote() {
		// Domain may be in Punycode,
		// de-punify it just in case.
		d, err := util.DePunify(a.Domain)
		if err != nil {
			return nil, fmt.Errorf("AccountToAdminAPIAccount: error de-punifying domain %s for account id %s: %w", a.Domain, a.ID, err)
		}

		domain = &d
	} else if !a.IsInstance() {
		// This is a local, non-instance
		// acct; we can fetch more info.
		user, err := c.state.DB.GetUserByAccountID(ctx, a.ID)
		if err != nil {
			return nil, fmt.Errorf("AccountToAdminAPIAccount: error getting user from database for account id %s: %w", a.ID, err)
		}

		if user.Email != "" {
			email = user.Email
		} else {
			email = user.UnconfirmedEmail
		}

		if i := user.CurrentSignInIP.String(); i != "<nil>" {
			ip = &i
		}

		locale = user.Locale
		if user.Account.Reason != "" {
			inviteRequest = &user.Account.Reason
		}

		if *user.Admin {
			role.Name = apimodel.AccountRoleAdmin
		} else if *user.Moderator {
			role.Name = apimodel.AccountRoleModerator
		}

		confirmed = !user.ConfirmedAt.IsZero()
		approved = *user.Approved
		disabled = *user.Disabled
		createdByApplicationID = user.CreatedByApplicationID
	}

	apiAccount, err := c.AccountToAPIAccountPublic(ctx, a)
	if err != nil {
		return nil, fmt.Errorf("AccountToAdminAPIAccount: error converting account to api account for account id %s: %w", a.ID, err)
	}

	return &apimodel.AdminAccountInfo{
		ID:                     a.ID,
		Username:               a.Username,
		Domain:                 domain,
		CreatedAt:              util.FormatISO8601(a.CreatedAt),
		Email:                  email,
		IP:                     ip,
		IPs:                    []interface{}{}, // not implemented,
		Locale:                 locale,
		InviteRequest:          inviteRequest,
		Role:                   role,
		Confirmed:              confirmed,
		Approved:               approved,
		Disabled:               disabled,
		Silenced:               !a.SilencedAt.IsZero(),
		Suspended:              !a.SuspendedAt.IsZero(),
		Account:                apiAccount,
		CreatedByApplicationID: createdByApplicationID,
		InvitedByAccountID:     "", // not implemented (yet)
	}, nil
}

func (c *Converter) AppToAPIAppSensitive(ctx context.Context, a *gtsmodel.Application) (*apimodel.Application, error) {
	return &apimodel.Application{
		ID:           a.ID,
		Name:         a.Name,
		Website:      a.Website,
		RedirectURI:  a.RedirectURI,
		ClientID:     a.ClientID,
		ClientSecret: a.ClientSecret,
	}, nil
}

// AppToAPIAppPublic takes a db model application as a param, and returns a populated apitype application, or an error
// if something goes wrong. The returned application should be ready to serialize on an API level, and has sensitive
// fields sanitized so that it can be served to non-authorized accounts without revealing any private information.
func (c *Converter) AppToAPIAppPublic(ctx context.Context, a *gtsmodel.Application) (*apimodel.Application, error) {
	return &apimodel.Application{
		Name:    a.Name,
		Website: a.Website,
	}, nil
}

// AttachmentToAPIAttachment converts a gts model media attacahment into its api representation for serialization on the API.
func (c *Converter) AttachmentToAPIAttachment(ctx context.Context, a *gtsmodel.MediaAttachment) (apimodel.Attachment, error) {
	apiAttachment := apimodel.Attachment{
		ID:   a.ID,
		Type: strings.ToLower(string(a.Type)),
	}

	// Don't try to serialize meta for
	// unknown attachments, there's no point.
	if a.Type != gtsmodel.FileTypeUnknown {
		apiAttachment.Meta = &apimodel.MediaMeta{
			Original: apimodel.MediaDimensions{
				Width:  a.FileMeta.Original.Width,
				Height: a.FileMeta.Original.Height,
			},
			Small: apimodel.MediaDimensions{
				Width:  a.FileMeta.Small.Width,
				Height: a.FileMeta.Small.Height,
				Size:   strconv.Itoa(a.FileMeta.Small.Width) + "x" + strconv.Itoa(a.FileMeta.Small.Height),
				Aspect: float32(a.FileMeta.Small.Aspect),
			},
		}
	}

	if i := a.Blurhash; i != "" {
		apiAttachment.Blurhash = &i
	}

	if i := a.URL; i != "" {
		apiAttachment.URL = &i
		apiAttachment.TextURL = &i
	}

	if i := a.Thumbnail.URL; i != "" {
		apiAttachment.PreviewURL = &i
	}

	if i := a.RemoteURL; i != "" {
		apiAttachment.RemoteURL = &i
	}

	if i := a.Thumbnail.RemoteURL; i != "" {
		apiAttachment.PreviewRemoteURL = &i
	}

	if i := a.Description; i != "" {
		apiAttachment.Description = &i
	}

	// Type-specific fields.
	switch a.Type {

	case gtsmodel.FileTypeImage:
		apiAttachment.Meta.Original.Size = strconv.Itoa(a.FileMeta.Original.Width) + "x" + strconv.Itoa(a.FileMeta.Original.Height)
		apiAttachment.Meta.Original.Aspect = float32(a.FileMeta.Original.Aspect)
		apiAttachment.Meta.Focus = &apimodel.MediaFocus{
			X: a.FileMeta.Focus.X,
			Y: a.FileMeta.Focus.Y,
		}

	case gtsmodel.FileTypeVideo:
		if i := a.FileMeta.Original.Duration; i != nil {
			apiAttachment.Meta.Original.Duration = *i
		}

		if i := a.FileMeta.Original.Framerate; i != nil {
			// The masto api expects this as a string in
			// the format `integer/1`, so 30fps is `30/1`.
			round := math.Round(float64(*i))
			fr := strconv.Itoa(int(round))
			apiAttachment.Meta.Original.FrameRate = fr + "/1"
		}

		if i := a.FileMeta.Original.Bitrate; i != nil {
			apiAttachment.Meta.Original.Bitrate = int(*i)
		}
	}

	return apiAttachment, nil
}

// MentionToAPIMention converts a gts model mention into its api (frontend) representation for serialization on the API.
func (c *Converter) MentionToAPIMention(ctx context.Context, m *gtsmodel.Mention) (apimodel.Mention, error) {
	if m.TargetAccount == nil {
		targetAccount, err := c.state.DB.GetAccountByID(ctx, m.TargetAccountID)
		if err != nil {
			return apimodel.Mention{}, err
		}
		m.TargetAccount = targetAccount
	}

	var acct string
	if m.TargetAccount.IsLocal() {
		acct = m.TargetAccount.Username
	} else {
		// Domain may be in Punycode,
		// de-punify it just in case.
		d, err := util.DePunify(m.TargetAccount.Domain)
		if err != nil {
			err = fmt.Errorf("MentionToAPIMention: error de-punifying domain %s for account id %s: %w", m.TargetAccount.Domain, m.TargetAccountID, err)
			return apimodel.Mention{}, err
		}

		acct = m.TargetAccount.Username + "@" + d
	}

	return apimodel.Mention{
		ID:       m.TargetAccount.ID,
		Username: m.TargetAccount.Username,
		URL:      m.TargetAccount.URL,
		Acct:     acct,
	}, nil
}

// EmojiToAPIEmoji converts a gts model emoji into its api (frontend) representation for serialization on the API.
func (c *Converter) EmojiToAPIEmoji(ctx context.Context, e *gtsmodel.Emoji) (apimodel.Emoji, error) {
	var category string
	if e.CategoryID != "" {
		if e.Category == nil {
			var err error
			e.Category, err = c.state.DB.GetEmojiCategory(ctx, e.CategoryID)
			if err != nil {
				return apimodel.Emoji{}, err
			}
		}
		category = e.Category.Name
	}

	return apimodel.Emoji{
		Shortcode:       e.Shortcode,
		URL:             e.ImageURL,
		StaticURL:       e.ImageStaticURL,
		VisibleInPicker: *e.VisibleInPicker,
		Category:        category,
	}, nil
}

// EmojiToAdminAPIEmoji converts a gts model emoji into an API representation with extra admin information.
func (c *Converter) EmojiToAdminAPIEmoji(ctx context.Context, e *gtsmodel.Emoji) (*apimodel.AdminEmoji, error) {
	emoji, err := c.EmojiToAPIEmoji(ctx, e)
	if err != nil {
		return nil, err
	}

	if e.Domain != "" {
		// Domain may be in Punycode,
		// de-punify it just in case.
		var err error
		e.Domain, err = util.DePunify(e.Domain)
		if err != nil {
			err = fmt.Errorf("EmojiToAdminAPIEmoji: error de-punifying domain %s for emoji id %s: %w", e.Domain, e.ID, err)
			return nil, err
		}
	}

	return &apimodel.AdminEmoji{
		Emoji:         emoji,
		ID:            e.ID,
		Disabled:      *e.Disabled,
		Domain:        e.Domain,
		UpdatedAt:     util.FormatISO8601(e.UpdatedAt),
		TotalFileSize: e.ImageFileSize + e.ImageStaticFileSize,
		ContentType:   e.ImageContentType,
		URI:           e.URI,
	}, nil
}

// EmojiCategoryToAPIEmojiCategory converts a gts model emoji category into its api (frontend) representation.
func (c *Converter) EmojiCategoryToAPIEmojiCategory(ctx context.Context, category *gtsmodel.EmojiCategory) (*apimodel.EmojiCategory, error) {
	return &apimodel.EmojiCategory{
		ID:   category.ID,
		Name: category.Name,
	}, nil
}

// TagToAPITag converts a gts model tag into its api (frontend) representation for serialization on the API.
// If stubHistory is set to 'true', then the 'history' field of the tag will be populated with a pointer to an empty slice, for API compatibility reasons.
func (c *Converter) TagToAPITag(ctx context.Context, t *gtsmodel.Tag, stubHistory bool) (apimodel.Tag, error) {
	return apimodel.Tag{
		Name: strings.ToLower(t.Name),
		URL:  uris.URIForTag(t.Name),
		History: func() *[]any {
			if !stubHistory {
				return nil
			}

			h := make([]any, 0)
			return &h
		}(),
	}, nil
}

// StatusToAPIStatus converts a gts model status into its api
// (frontend) representation for serialization on the API.
//
// Requesting account can be nil.
func (c *Converter) StatusToAPIStatus(
	ctx context.Context,
	s *gtsmodel.Status,
	requestingAccount *gtsmodel.Account,
) (*apimodel.Status, error) {
	apiStatus, err := c.statusToFrontend(ctx, s, requestingAccount)
	if err != nil {
		return nil, err
	}

	// Normalize status for the API by pruning
	// out unknown attachment types and replacing
	// them with a helpful message.
	var aside string
	aside, apiStatus.MediaAttachments = placeholdUnknownAttachments(apiStatus.MediaAttachments)
	apiStatus.Content += aside

	return apiStatus, nil
}

// StatusToWebStatus converts a gts model status into an
// api representation suitable for serving into a web template.
//
// Requesting account can be nil.
func (c *Converter) StatusToWebStatus(
	ctx context.Context,
	s *gtsmodel.Status,
	requestingAccount *gtsmodel.Account,
) (*apimodel.Status, error) {
	return c.statusToFrontend(ctx, s, requestingAccount)
}

// statusToFrontend is a package internal function for
// parsing a status into its initial frontend representation.
//
// Requesting account can be nil.
func (c *Converter) statusToFrontend(
	ctx context.Context,
	s *gtsmodel.Status,
	requestingAccount *gtsmodel.Account,
) (*apimodel.Status, error) {
	if err := c.state.DB.PopulateStatus(ctx, s); err != nil {
		// Ensure author account present + correct;
		// can't really go further without this!
		if s.Account == nil {
			return nil, gtserror.Newf("error(s) populating status, cannot continue: %w", err)
		}

		log.Errorf(ctx, "error(s) populating status, will continue: %v", err)
	}

	apiAuthorAccount, err := c.AccountToAPIAccountPublic(ctx, s.Account)
	if err != nil {
		return nil, gtserror.Newf("error converting status author: %w", err)
	}

	repliesCount, err := c.state.DB.CountStatusReplies(ctx, s.ID)
	if err != nil {
		return nil, gtserror.Newf("error counting replies: %w", err)
	}

	reblogsCount, err := c.state.DB.CountStatusBoosts(ctx, s.ID)
	if err != nil {
		return nil, gtserror.Newf("error counting reblogs: %w", err)
	}

	favesCount, err := c.state.DB.CountStatusFaves(ctx, s.ID)
	if err != nil {
		return nil, gtserror.Newf("error counting faves: %w", err)
	}

	interacts, err := c.interactionsWithStatusForAccount(ctx, s, requestingAccount)
	if err != nil {
		log.Errorf(ctx, "error getting interactions for status %s for account %s: %v", s.ID, requestingAccount.ID, err)

		// Ensure a non nil object
		interacts = &statusInteractions{}
	}

	apiAttachments, err := c.convertAttachmentsToAPIAttachments(ctx, s.Attachments, s.AttachmentIDs)
	if err != nil {
		log.Errorf(ctx, "error converting status attachments: %v", err)
	}

	apiMentions, err := c.convertMentionsToAPIMentions(ctx, s.Mentions, s.MentionIDs)
	if err != nil {
		log.Errorf(ctx, "error converting status mentions: %v", err)
	}

	apiTags, err := c.convertTagsToAPITags(ctx, s.Tags, s.TagIDs)
	if err != nil {
		log.Errorf(ctx, "error converting status tags: %v", err)
	}

	apiEmojis, err := c.convertEmojisToAPIEmojis(ctx, s.Emojis, s.EmojiIDs)
	if err != nil {
		log.Errorf(ctx, "error converting status emojis: %v", err)
	}

	apiStatus := &apimodel.Status{
		ID:                 s.ID,
		CreatedAt:          util.FormatISO8601(s.CreatedAt),
		InReplyToID:        nil,
		InReplyToAccountID: nil,
		Sensitive:          *s.Sensitive,
		SpoilerText:        s.ContentWarning,
		Visibility:         c.VisToAPIVis(ctx, s.Visibility),
		Language:           nil,
		URI:                s.URI,
		URL:                s.URL,
		RepliesCount:       repliesCount,
		ReblogsCount:       reblogsCount,
		FavouritesCount:    favesCount,
		Favourited:         interacts.Faved,
		Bookmarked:         interacts.Bookmarked,
		Muted:              interacts.Muted,
		Reblogged:          interacts.Reblogged,
		Pinned:             interacts.Pinned,
		Content:            s.Content,
		Reblog:             nil,
		Application:        nil,
		Account:            apiAuthorAccount,
		MediaAttachments:   apiAttachments,
		Mentions:           apiMentions,
		Tags:               apiTags,
		Emojis:             apiEmojis,
		Card:               nil, // TODO: implement cards
		Poll:               nil, // TODO: implement polls
		Text:               s.Text,
	}

	// Nullable fields.

	if s.InReplyToID != "" {
		apiStatus.InReplyToID = func() *string { i := s.InReplyToID; return &i }()
	}

	if s.InReplyToAccountID != "" {
		apiStatus.InReplyToAccountID = func() *string { i := s.InReplyToAccountID; return &i }()
	}

	if s.Language != "" {
		apiStatus.Language = func() *string { i := s.Language; return &i }()
	}

	if s.BoostOf != nil {
		apiBoostOf, err := c.StatusToAPIStatus(ctx, s.BoostOf, requestingAccount)
		if err != nil {
			return nil, gtserror.Newf("error converting boosted status: %w", err)
		}

		apiStatus.Reblog = &apimodel.StatusReblogged{Status: apiBoostOf}
	}

	if appID := s.CreatedWithApplicationID; appID != "" {
<<<<<<< HEAD
		app, err := c.state.DB.GetApplicationByID(ctx, appID)
		if err != nil {
			return nil, gtserror.Newf("error getting application %s: %w", appID, err)
=======
		app := s.CreatedWithApplication
		if app == nil {
			app, err = c.state.DB.GetApplicationByID(ctx, appID)
			if err != nil {
				return nil, fmt.Errorf("error getting application %s: %w", appID, err)
			}
>>>>>>> e9e5dc5a
		}

		apiApp, err := c.AppToAPIAppPublic(ctx, app)
		if err != nil {
			return nil, gtserror.Newf("error converting application %s: %w", appID, err)
		}

		apiStatus.Application = apiApp
	}

<<<<<<< HEAD
	// If web URL is empty for whatever
	// reason, provide AP URI as fallback.
=======
	if s.Poll != nil {
		// Set originating
		// status on the poll.
		poll := s.Poll
		poll.Status = s

		apiStatus.Poll, err = c.PollToAPIPoll(ctx, requestingAccount, poll)
		if err != nil {
			return nil, fmt.Errorf("error converting poll: %w", err)
		}
	}

	// Normalization.

>>>>>>> e9e5dc5a
	if s.URL == "" {
		s.URL = s.URI
	}

	return apiStatus, nil
}

// VisToAPIVis converts a gts visibility into its api equivalent
func (c *Converter) VisToAPIVis(ctx context.Context, m gtsmodel.Visibility) apimodel.Visibility {
	switch m {
	case gtsmodel.VisibilityPublic:
		return apimodel.VisibilityPublic
	case gtsmodel.VisibilityUnlocked:
		return apimodel.VisibilityUnlisted
	case gtsmodel.VisibilityFollowersOnly, gtsmodel.VisibilityMutualsOnly:
		return apimodel.VisibilityPrivate
	case gtsmodel.VisibilityDirect:
		return apimodel.VisibilityDirect
	}
	return ""
}

// InstanceRuleToAdminAPIRule converts a local instance rule into its api equivalent for serving at /api/v1/admin/instance/rules/:id
func (c *Converter) InstanceRuleToAPIRule(r gtsmodel.Rule) apimodel.InstanceRule {
	return apimodel.InstanceRule{
		ID:   r.ID,
		Text: r.Text,
	}
}

// InstanceRulesToAPIRules converts all local instance rules into their api equivalent for serving at /api/v1/instance/rules
func (c *Converter) InstanceRulesToAPIRules(r []gtsmodel.Rule) []apimodel.InstanceRule {
	rules := make([]apimodel.InstanceRule, len(r))

	for i, v := range r {
		rules[i] = c.InstanceRuleToAPIRule(v)
	}

	return rules
}

// InstanceRuleToAdminAPIRule converts a local instance rule into its api equivalent for serving at /api/v1/admin/instance/rules/:id
func (c *Converter) InstanceRuleToAdminAPIRule(r *gtsmodel.Rule) *apimodel.AdminInstanceRule {
	return &apimodel.AdminInstanceRule{
		ID:        r.ID,
		CreatedAt: util.FormatISO8601(r.CreatedAt),
		UpdatedAt: util.FormatISO8601(r.UpdatedAt),
		Text:      r.Text,
	}
}

// InstanceToAPIV1Instance converts a gts instance into its api equivalent for serving at /api/v1/instance
func (c *Converter) InstanceToAPIV1Instance(ctx context.Context, i *gtsmodel.Instance) (*apimodel.InstanceV1, error) {
	instance := &apimodel.InstanceV1{
		URI:              i.URI,
		AccountDomain:    config.GetAccountDomain(),
		Title:            i.Title,
		Description:      i.Description,
		ShortDescription: i.ShortDescription,
		Email:            i.ContactEmail,
		Version:          config.GetSoftwareVersion(),
		Languages:        []string{}, // todo: not supported yet
		Registrations:    config.GetAccountsRegistrationOpen(),
		ApprovalRequired: config.GetAccountsApprovalRequired(),
		InvitesEnabled:   false, // todo: not supported yet
		MaxTootChars:     uint(config.GetStatusesMaxChars()),
		Rules:            c.InstanceRulesToAPIRules(i.Rules),
		Terms:            i.Terms,
	}

	if config.GetInstanceInjectMastodonVersion() {
		instance.Version = toMastodonVersion(instance.Version)
	}

	// configuration
	instance.Configuration.Statuses.MaxCharacters = config.GetStatusesMaxChars()
	instance.Configuration.Statuses.MaxMediaAttachments = config.GetStatusesMediaMaxFiles()
	instance.Configuration.Statuses.CharactersReservedPerURL = instanceStatusesCharactersReservedPerURL
	instance.Configuration.Statuses.SupportedMimeTypes = instanceStatusesSupportedMimeTypes
	instance.Configuration.MediaAttachments.SupportedMimeTypes = media.SupportedMIMETypes
	instance.Configuration.MediaAttachments.ImageSizeLimit = int(config.GetMediaImageMaxSize())
	instance.Configuration.MediaAttachments.ImageMatrixLimit = instanceMediaAttachmentsImageMatrixLimit
	instance.Configuration.MediaAttachments.VideoSizeLimit = int(config.GetMediaVideoMaxSize())
	instance.Configuration.MediaAttachments.VideoFrameRateLimit = instanceMediaAttachmentsVideoFrameRateLimit
	instance.Configuration.MediaAttachments.VideoMatrixLimit = instanceMediaAttachmentsVideoMatrixLimit
	instance.Configuration.Polls.MaxOptions = config.GetStatusesPollMaxOptions()
	instance.Configuration.Polls.MaxCharactersPerOption = config.GetStatusesPollOptionMaxChars()
	instance.Configuration.Polls.MinExpiration = instancePollsMinExpiration
	instance.Configuration.Polls.MaxExpiration = instancePollsMaxExpiration
	instance.Configuration.Accounts.AllowCustomCSS = config.GetAccountsAllowCustomCSS()
	instance.Configuration.Accounts.MaxFeaturedTags = instanceAccountsMaxFeaturedTags
	instance.Configuration.Accounts.MaxProfileFields = instanceAccountsMaxProfileFields
	instance.Configuration.Emojis.EmojiSizeLimit = int(config.GetMediaEmojiLocalMaxSize())

	// URLs
	instance.URLs.StreamingAPI = "wss://" + i.Domain

	// statistics
	stats := make(map[string]int, 3)
	userCount, err := c.state.DB.CountInstanceUsers(ctx, i.Domain)
	if err != nil {
		return nil, fmt.Errorf("InstanceToAPIV1Instance: db error getting counting instance users: %w", err)
	}
	stats["user_count"] = userCount

	statusCount, err := c.state.DB.CountInstanceStatuses(ctx, i.Domain)
	if err != nil {
		return nil, fmt.Errorf("InstanceToAPIV1Instance: db error getting counting instance statuses: %w", err)
	}
	stats["status_count"] = statusCount

	domainCount, err := c.state.DB.CountInstanceDomains(ctx, i.Domain)
	if err != nil {
		return nil, fmt.Errorf("InstanceToAPIV1Instance: db error getting counting instance domains: %w", err)
	}
	stats["domain_count"] = domainCount
	instance.Stats = stats

	// thumbnail
	iAccount, err := c.state.DB.GetInstanceAccount(ctx, "")
	if err != nil {
		return nil, fmt.Errorf("InstanceToAPIV1Instance: db error getting instance account: %w", err)
	}

	if iAccount.AvatarMediaAttachmentID != "" {
		if iAccount.AvatarMediaAttachment == nil {
			avi, err := c.state.DB.GetAttachmentByID(ctx, iAccount.AvatarMediaAttachmentID)
			if err != nil {
				return nil, fmt.Errorf("InstanceToAPIInstance: error getting instance avatar attachment with id %s: %w", iAccount.AvatarMediaAttachmentID, err)
			}
			iAccount.AvatarMediaAttachment = avi
		}

		instance.Thumbnail = iAccount.AvatarMediaAttachment.URL
		instance.ThumbnailType = iAccount.AvatarMediaAttachment.File.ContentType
		instance.ThumbnailDescription = iAccount.AvatarMediaAttachment.Description
	} else {
		instance.Thumbnail = config.GetProtocol() + "://" + i.Domain + "/assets/logo.png" // default thumb
	}

	// contact account
	if i.ContactAccountID != "" {
		if i.ContactAccount == nil {
			contactAccount, err := c.state.DB.GetAccountByID(ctx, i.ContactAccountID)
			if err != nil {
				return nil, fmt.Errorf("InstanceToAPIV1Instance: db error getting instance contact account %s: %w", i.ContactAccountID, err)
			}
			i.ContactAccount = contactAccount
		}

		account, err := c.AccountToAPIAccountPublic(ctx, i.ContactAccount)
		if err != nil {
			return nil, fmt.Errorf("InstanceToAPIV1Instance: error converting instance contact account %s: %w", i.ContactAccountID, err)
		}
		instance.ContactAccount = account
	}

	return instance, nil
}

// InstanceToAPIV2Instance converts a gts instance into its api equivalent for serving at /api/v2/instance
func (c *Converter) InstanceToAPIV2Instance(ctx context.Context, i *gtsmodel.Instance) (*apimodel.InstanceV2, error) {
	instance := &apimodel.InstanceV2{
		Domain:        i.Domain,
		AccountDomain: config.GetAccountDomain(),
		Title:         i.Title,
		Version:       config.GetSoftwareVersion(),
		SourceURL:     instanceSourceURL,
		Description:   i.Description,
		Usage:         apimodel.InstanceV2Usage{}, // todo: not implemented
		Languages:     []string{},                 // todo: not implemented
		Rules:         c.InstanceRulesToAPIRules(i.Rules),
		Terms:         i.Terms,
	}

	if config.GetInstanceInjectMastodonVersion() {
		instance.Version = toMastodonVersion(instance.Version)
	}

	// thumbnail
	thumbnail := apimodel.InstanceV2Thumbnail{}

	iAccount, err := c.state.DB.GetInstanceAccount(ctx, "")
	if err != nil {
		return nil, fmt.Errorf("InstanceToAPIV2Instance: db error getting instance account: %w", err)
	}

	if iAccount.AvatarMediaAttachmentID != "" {
		if iAccount.AvatarMediaAttachment == nil {
			avi, err := c.state.DB.GetAttachmentByID(ctx, iAccount.AvatarMediaAttachmentID)
			if err != nil {
				return nil, fmt.Errorf("InstanceToAPIV2Instance: error getting instance avatar attachment with id %s: %w", iAccount.AvatarMediaAttachmentID, err)
			}
			iAccount.AvatarMediaAttachment = avi
		}

		thumbnail.URL = iAccount.AvatarMediaAttachment.URL
		thumbnail.Type = iAccount.AvatarMediaAttachment.File.ContentType
		thumbnail.Description = iAccount.AvatarMediaAttachment.Description
		thumbnail.Blurhash = iAccount.AvatarMediaAttachment.Blurhash
	} else {
		thumbnail.URL = config.GetProtocol() + "://" + i.Domain + "/assets/logo.png" // default thumb
	}

	instance.Thumbnail = thumbnail

	// configuration
	instance.Configuration.URLs.Streaming = "wss://" + i.Domain
	instance.Configuration.Statuses.MaxCharacters = config.GetStatusesMaxChars()
	instance.Configuration.Statuses.MaxMediaAttachments = config.GetStatusesMediaMaxFiles()
	instance.Configuration.Statuses.CharactersReservedPerURL = instanceStatusesCharactersReservedPerURL
	instance.Configuration.Statuses.SupportedMimeTypes = instanceStatusesSupportedMimeTypes
	instance.Configuration.MediaAttachments.SupportedMimeTypes = media.SupportedMIMETypes
	instance.Configuration.MediaAttachments.ImageSizeLimit = int(config.GetMediaImageMaxSize())
	instance.Configuration.MediaAttachments.ImageMatrixLimit = instanceMediaAttachmentsImageMatrixLimit
	instance.Configuration.MediaAttachments.VideoSizeLimit = int(config.GetMediaVideoMaxSize())
	instance.Configuration.MediaAttachments.VideoFrameRateLimit = instanceMediaAttachmentsVideoFrameRateLimit
	instance.Configuration.MediaAttachments.VideoMatrixLimit = instanceMediaAttachmentsVideoMatrixLimit
	instance.Configuration.Polls.MaxOptions = config.GetStatusesPollMaxOptions()
	instance.Configuration.Polls.MaxCharactersPerOption = config.GetStatusesPollOptionMaxChars()
	instance.Configuration.Polls.MinExpiration = instancePollsMinExpiration
	instance.Configuration.Polls.MaxExpiration = instancePollsMaxExpiration
	instance.Configuration.Accounts.AllowCustomCSS = config.GetAccountsAllowCustomCSS()
	instance.Configuration.Accounts.MaxFeaturedTags = instanceAccountsMaxFeaturedTags
	instance.Configuration.Accounts.MaxProfileFields = instanceAccountsMaxProfileFields
	instance.Configuration.Emojis.EmojiSizeLimit = int(config.GetMediaEmojiLocalMaxSize())

	// registrations
	instance.Registrations.Enabled = config.GetAccountsRegistrationOpen()
	instance.Registrations.ApprovalRequired = config.GetAccountsApprovalRequired()
	instance.Registrations.Message = nil // todo: not implemented

	// contact
	instance.Contact.Email = i.ContactEmail
	if i.ContactAccountID != "" {
		if i.ContactAccount == nil {
			contactAccount, err := c.state.DB.GetAccountByID(ctx, i.ContactAccountID)
			if err != nil {
				return nil, fmt.Errorf("InstanceToAPIV2Instance: db error getting instance contact account %s: %w", i.ContactAccountID, err)
			}
			i.ContactAccount = contactAccount
		}

		account, err := c.AccountToAPIAccountPublic(ctx, i.ContactAccount)
		if err != nil {
			return nil, fmt.Errorf("InstanceToAPIV2Instance: error converting instance contact account %s: %w", i.ContactAccountID, err)
		}
		instance.Contact.Account = account
	}

	return instance, nil
}

// RelationshipToAPIRelationship converts a gts relationship into its api equivalent for serving in various places
func (c *Converter) RelationshipToAPIRelationship(ctx context.Context, r *gtsmodel.Relationship) (*apimodel.Relationship, error) {
	return &apimodel.Relationship{
		ID:                  r.ID,
		Following:           r.Following,
		ShowingReblogs:      r.ShowingReblogs,
		Notifying:           r.Notifying,
		FollowedBy:          r.FollowedBy,
		Blocking:            r.Blocking,
		BlockedBy:           r.BlockedBy,
		Muting:              r.Muting,
		MutingNotifications: r.MutingNotifications,
		Requested:           r.Requested,
		DomainBlocking:      r.DomainBlocking,
		Endorsed:            r.Endorsed,
		Note:                r.Note,
	}, nil
}

// NotificationToAPINotification converts a gts notification into a api notification
func (c *Converter) NotificationToAPINotification(ctx context.Context, n *gtsmodel.Notification) (*apimodel.Notification, error) {
	if n.TargetAccount == nil {
		tAccount, err := c.state.DB.GetAccountByID(ctx, n.TargetAccountID)
		if err != nil {
			return nil, fmt.Errorf("NotificationToapi: error getting target account with id %s from the db: %s", n.TargetAccountID, err)
		}
		n.TargetAccount = tAccount
	}

	if n.OriginAccount == nil {
		ogAccount, err := c.state.DB.GetAccountByID(ctx, n.OriginAccountID)
		if err != nil {
			return nil, fmt.Errorf("NotificationToapi: error getting origin account with id %s from the db: %s", n.OriginAccountID, err)
		}
		n.OriginAccount = ogAccount
	}

	apiAccount, err := c.AccountToAPIAccountPublic(ctx, n.OriginAccount)
	if err != nil {
		return nil, fmt.Errorf("NotificationToapi: error converting account to api: %s", err)
	}

	var apiStatus *apimodel.Status
	if n.StatusID != "" {
		if n.Status == nil {
			status, err := c.state.DB.GetStatusByID(ctx, n.StatusID)
			if err != nil {
				return nil, fmt.Errorf("NotificationToapi: error getting status with id %s from the db: %s", n.StatusID, err)
			}
			n.Status = status
		}

		if n.Status.Account == nil {
			if n.Status.AccountID == n.TargetAccount.ID {
				n.Status.Account = n.TargetAccount
			} else if n.Status.AccountID == n.OriginAccount.ID {
				n.Status.Account = n.OriginAccount
			}
		}

		var err error
		apiStatus, err = c.StatusToAPIStatus(ctx, n.Status, n.TargetAccount)
		if err != nil {
			return nil, fmt.Errorf("NotificationToapi: error converting status to api: %s", err)
		}
	}

	if apiStatus != nil && apiStatus.Reblog != nil {
		// use the actual reblog status for the notifications endpoint
		apiStatus = apiStatus.Reblog.Status
	}

	return &apimodel.Notification{
		ID:        n.ID,
		Type:      string(n.NotificationType),
		CreatedAt: util.FormatISO8601(n.CreatedAt),
		Account:   apiAccount,
		Status:    apiStatus,
	}, nil
}

// DomainPermToAPIDomainPerm converts a gts model domin block or allow into an api domain permission.
func (c *Converter) DomainPermToAPIDomainPerm(
	ctx context.Context,
	d gtsmodel.DomainPermission,
	export bool,
) (*apimodel.DomainPermission, error) {
	// Domain may be in Punycode,
	// de-punify it just in case.
	domain, err := util.DePunify(d.GetDomain())
	if err != nil {
		return nil, gtserror.Newf("error de-punifying domain %s: %w", d.GetDomain(), err)
	}

	domainPerm := &apimodel.DomainPermission{
		Domain: apimodel.Domain{
			Domain:        domain,
			PublicComment: d.GetPublicComment(),
		},
	}

	// If we're exporting, provide
	// only bare minimum detail.
	if export {
		return domainPerm, nil
	}

	domainPerm.ID = d.GetID()
	domainPerm.Obfuscate = *d.GetObfuscate()
	domainPerm.PrivateComment = d.GetPrivateComment()
	domainPerm.SubscriptionID = d.GetSubscriptionID()
	domainPerm.CreatedBy = d.GetCreatedByAccountID()
	domainPerm.CreatedAt = util.FormatISO8601(d.GetCreatedAt())

	return domainPerm, nil
}

// ReportToAPIReport converts a gts model report into an api model report, for serving at /api/v1/reports
func (c *Converter) ReportToAPIReport(ctx context.Context, r *gtsmodel.Report) (*apimodel.Report, error) {
	report := &apimodel.Report{
		ID:          r.ID,
		CreatedAt:   util.FormatISO8601(r.CreatedAt),
		ActionTaken: !r.ActionTakenAt.IsZero(),
		Category:    "other", // todo: only support default 'other' category right now
		Comment:     r.Comment,
		Forwarded:   *r.Forwarded,
		StatusIDs:   r.StatusIDs,
		RuleIDs:     r.RuleIDs,
	}

	if !r.ActionTakenAt.IsZero() {
		actionTakenAt := util.FormatISO8601(r.ActionTakenAt)
		report.ActionTakenAt = &actionTakenAt
	}

	if actionComment := r.ActionTaken; actionComment != "" {
		report.ActionTakenComment = &actionComment
	}

	if r.TargetAccount == nil {
		tAccount, err := c.state.DB.GetAccountByID(ctx, r.TargetAccountID)
		if err != nil {
			return nil, fmt.Errorf("ReportToAPIReport: error getting target account with id %s from the db: %s", r.TargetAccountID, err)
		}
		r.TargetAccount = tAccount
	}

	apiAccount, err := c.AccountToAPIAccountPublic(ctx, r.TargetAccount)
	if err != nil {
		return nil, fmt.Errorf("ReportToAPIReport: error converting target account to api: %s", err)
	}
	report.TargetAccount = apiAccount

	return report, nil
}

// ReportToAdminAPIReport converts a gts model report into an admin view report, for serving at /api/v1/admin/reports
func (c *Converter) ReportToAdminAPIReport(ctx context.Context, r *gtsmodel.Report, requestingAccount *gtsmodel.Account) (*apimodel.AdminReport, error) {
	var (
		err                  error
		actionTakenAt        *string
		actionTakenComment   *string
		actionTakenByAccount *apimodel.AdminAccountInfo
	)

	if !r.ActionTakenAt.IsZero() {
		ata := util.FormatISO8601(r.ActionTakenAt)
		actionTakenAt = &ata
	}

	if r.Account == nil {
		r.Account, err = c.state.DB.GetAccountByID(ctx, r.AccountID)
		if err != nil {
			return nil, fmt.Errorf("ReportToAdminAPIReport: error getting account with id %s from the db: %w", r.AccountID, err)
		}
	}
	account, err := c.AccountToAdminAPIAccount(ctx, r.Account)
	if err != nil {
		return nil, fmt.Errorf("ReportToAdminAPIReport: error converting account with id %s to adminAPIAccount: %w", r.AccountID, err)
	}

	if r.TargetAccount == nil {
		r.TargetAccount, err = c.state.DB.GetAccountByID(ctx, r.TargetAccountID)
		if err != nil {
			return nil, fmt.Errorf("ReportToAdminAPIReport: error getting target account with id %s from the db: %w", r.TargetAccountID, err)
		}
	}
	targetAccount, err := c.AccountToAdminAPIAccount(ctx, r.TargetAccount)
	if err != nil {
		return nil, fmt.Errorf("ReportToAdminAPIReport: error converting target account with id %s to adminAPIAccount: %w", r.TargetAccountID, err)
	}

	if r.ActionTakenByAccountID != "" {
		if r.ActionTakenByAccount == nil {
			r.ActionTakenByAccount, err = c.state.DB.GetAccountByID(ctx, r.ActionTakenByAccountID)
			if err != nil {
				return nil, fmt.Errorf("ReportToAdminAPIReport: error getting action taken by account with id %s from the db: %w", r.ActionTakenByAccountID, err)
			}
		}

		actionTakenByAccount, err = c.AccountToAdminAPIAccount(ctx, r.ActionTakenByAccount)
		if err != nil {
			return nil, fmt.Errorf("ReportToAdminAPIReport: error converting action taken by account with id %s to adminAPIAccount: %w", r.ActionTakenByAccountID, err)
		}
	}

	statuses := make([]*apimodel.Status, 0, len(r.StatusIDs))
	if len(r.StatusIDs) != 0 && len(r.Statuses) == 0 {
		r.Statuses, err = c.state.DB.GetStatusesByIDs(ctx, r.StatusIDs)
		if err != nil {
			return nil, fmt.Errorf("ReportToAdminAPIReport: error getting statuses from the db: %w", err)
		}
	}
	for _, s := range r.Statuses {
		status, err := c.StatusToAPIStatus(ctx, s, requestingAccount)
		if err != nil {
			return nil, fmt.Errorf("ReportToAdminAPIReport: error converting status with id %s to api status: %w", s.ID, err)
		}
		statuses = append(statuses, status)
	}

	rules := make([]*apimodel.InstanceRule, 0, len(r.RuleIDs))
	if len(r.RuleIDs) != 0 && len(r.Rules) == 0 {
		r.Rules, err = c.state.DB.GetRulesByIDs(ctx, r.RuleIDs)
		if err != nil {
			return nil, fmt.Errorf("ReportToAdminAPIReport: error getting rules from the db: %w", err)
		}
	}
	for _, v := range r.Rules {
		rules = append(rules, &apimodel.InstanceRule{
			ID:   v.ID,
			Text: v.Text,
		})
	}

	if ac := r.ActionTaken; ac != "" {
		actionTakenComment = &ac
	}

	return &apimodel.AdminReport{
		ID:                   r.ID,
		ActionTaken:          !r.ActionTakenAt.IsZero(),
		ActionTakenAt:        actionTakenAt,
		Category:             "other", // todo: only support default 'other' category right now
		Comment:              r.Comment,
		Forwarded:            *r.Forwarded,
		CreatedAt:            util.FormatISO8601(r.CreatedAt),
		UpdatedAt:            util.FormatISO8601(r.UpdatedAt),
		Account:              account,
		TargetAccount:        targetAccount,
		AssignedAccount:      actionTakenByAccount,
		ActionTakenByAccount: actionTakenByAccount,
		ActionTakenComment:   actionTakenComment,
		Statuses:             statuses,
		Rules:                rules,
	}, nil
}

// ListToAPIList converts one gts model list into an api model list, for serving at /api/v1/lists/{id}
func (c *Converter) ListToAPIList(ctx context.Context, l *gtsmodel.List) (*apimodel.List, error) {
	return &apimodel.List{
		ID:            l.ID,
		Title:         l.Title,
		RepliesPolicy: string(l.RepliesPolicy),
	}, nil
}

// MarkersToAPIMarker converts several gts model markers into an api marker, for serving at /api/v1/markers
func (c *Converter) MarkersToAPIMarker(ctx context.Context, markers []*gtsmodel.Marker) (*apimodel.Marker, error) {
	apiMarker := &apimodel.Marker{}
	for _, marker := range markers {
		apiTimelineMarker := &apimodel.TimelineMarker{
			LastReadID: marker.LastReadID,
			UpdatedAt:  util.FormatISO8601(marker.UpdatedAt),
			Version:    marker.Version,
		}
		switch apimodel.MarkerName(marker.Name) {
		case apimodel.MarkerNameHome:
			apiMarker.Home = apiTimelineMarker
		case apimodel.MarkerNameNotifications:
			apiMarker.Notifications = apiTimelineMarker
		default:
			return nil, fmt.Errorf("unknown marker timeline name: %s", marker.Name)
		}
	}
	return apiMarker, nil
}

// PollToAPIPoll converts a database (gtsmodel) Poll into an API model representation appropriate for the given requesting account.
func (c *Converter) PollToAPIPoll(ctx context.Context, requester *gtsmodel.Account, poll *gtsmodel.Poll) (*apimodel.Poll, error) {
	// Ensure the poll model is fully populated for src status.
	if err := c.state.DB.PopulatePoll(ctx, poll); err != nil {
		return nil, gtserror.Newf("error populating poll: %w", err)
	}

	var (
		totalVotes  int
		totalVoters int
		voteCounts  []int
		ownChoices  []int
		isAuthor    bool
	)

	if requester != nil {
		// Get vote by requester in poll (if any).
		vote, err := c.state.DB.GetPollVoteBy(ctx,
			poll.ID,
			requester.ID,
		)
		if err != nil && !errors.Is(err, db.ErrNoEntries) {
			return nil, gtserror.Newf("error getting vote for poll %s: %w", poll.ID, err)
		}

		if vote != nil {
			// Set choices by requester.
			ownChoices = vote.Choices

			// Update default totals in the
			// case that counts are hidden.
			totalVotes = len(vote.Choices)
			totalVoters = 1
		}

		// Check if requester is author of source status.
		isAuthor = (requester.ID == poll.Status.AccountID)
	}

	// Preallocate a slice of frontend model poll choices.
	options := make([]apimodel.PollOption, len(poll.Options))

	// Add the titles to all of the options.
	for i, title := range poll.Options {
		options[i].Title = title
	}

	if isAuthor || !*poll.HideCounts {
		// A remote status,
		// the simple route!
		//
		// Pull cached remote values.
		totalVoters = *poll.Voters
		voteCounts = poll.Votes

		// Accumulate total from all counts.
		for _, count := range poll.Votes {
			totalVotes += count
		}

		// When this is status author, or hide counts
		// is disabled, set the counts known per vote.
		for i, count := range voteCounts {
			options[i].VotesCount = count
		}
	}

	return &apimodel.Poll{
		ID:          poll.ID,
		ExpiresAt:   util.FormatISO8601(poll.ExpiresAt),
		Expired:     poll.Closed(),
		Multiple:    *poll.Multiple,
		VotesCount:  totalVotes,
		VotersCount: totalVoters,
		Voted:       (isAuthor || len(ownChoices) > 0),
		OwnVotes:    ownChoices,
		Options:     options,
	}, nil
}

// convertAttachmentsToAPIAttachments will convert a slice of GTS model attachments to frontend API model attachments, falling back to IDs if no GTS models supplied.
func (c *Converter) convertAttachmentsToAPIAttachments(ctx context.Context, attachments []*gtsmodel.MediaAttachment, attachmentIDs []string) ([]apimodel.Attachment, error) {
	var errs gtserror.MultiError

	if len(attachments) == 0 {
		// GTS model attachments were not populated

		// Preallocate expected GTS slice
		attachments = make([]*gtsmodel.MediaAttachment, 0, len(attachmentIDs))

		// Fetch GTS models for attachment IDs
		for _, id := range attachmentIDs {
			attachment, err := c.state.DB.GetAttachmentByID(ctx, id)
			if err != nil {
				errs.Appendf("error fetching attachment %s from database: %v", id, err)
				continue
			}
			attachments = append(attachments, attachment)
		}
	}

	// Preallocate expected frontend slice
	apiAttachments := make([]apimodel.Attachment, 0, len(attachments))

	// Convert GTS models to frontend models
	for _, attachment := range attachments {
		apiAttachment, err := c.AttachmentToAPIAttachment(ctx, attachment)
		if err != nil {
			errs.Appendf("error converting attchment %s to api attachment: %v", attachment.ID, err)
			continue
		}
		apiAttachments = append(apiAttachments, apiAttachment)
	}

	return apiAttachments, errs.Combine()
}

// convertEmojisToAPIEmojis will convert a slice of GTS model emojis to frontend API model emojis, falling back to IDs if no GTS models supplied.
func (c *Converter) convertEmojisToAPIEmojis(ctx context.Context, emojis []*gtsmodel.Emoji, emojiIDs []string) ([]apimodel.Emoji, error) {
	var errs gtserror.MultiError

	if len(emojis) == 0 {
		// GTS model attachments were not populated

		// Preallocate expected GTS slice
		emojis = make([]*gtsmodel.Emoji, 0, len(emojiIDs))

		// Fetch GTS models for emoji IDs
		for _, id := range emojiIDs {
			emoji, err := c.state.DB.GetEmojiByID(ctx, id)
			if err != nil {
				errs.Appendf("error fetching emoji %s from database: %v", id, err)
				continue
			}
			emojis = append(emojis, emoji)
		}
	}

	// Preallocate expected frontend slice
	apiEmojis := make([]apimodel.Emoji, 0, len(emojis))

	// Convert GTS models to frontend models
	for _, emoji := range emojis {
		apiEmoji, err := c.EmojiToAPIEmoji(ctx, emoji)
		if err != nil {
			errs.Appendf("error converting emoji %s to api emoji: %v", emoji.ID, err)
			continue
		}
		apiEmojis = append(apiEmojis, apiEmoji)
	}

	return apiEmojis, errs.Combine()
}

// convertMentionsToAPIMentions will convert a slice of GTS model mentions to frontend API model mentions, falling back to IDs if no GTS models supplied.
func (c *Converter) convertMentionsToAPIMentions(ctx context.Context, mentions []*gtsmodel.Mention, mentionIDs []string) ([]apimodel.Mention, error) {
	var errs gtserror.MultiError

	if len(mentions) == 0 {
		var err error

		// GTS model mentions were not populated
		//
		// Fetch GTS models for mention IDs
		mentions, err = c.state.DB.GetMentions(ctx, mentionIDs)
		if err != nil {
			errs.Appendf("error fetching mentions from database: %v", err)
		}
	}

	// Preallocate expected frontend slice
	apiMentions := make([]apimodel.Mention, 0, len(mentions))

	// Convert GTS models to frontend models
	for _, mention := range mentions {
		apiMention, err := c.MentionToAPIMention(ctx, mention)
		if err != nil {
			errs.Appendf("error converting mention %s to api mention: %v", mention.ID, err)
			continue
		}
		apiMentions = append(apiMentions, apiMention)
	}

	return apiMentions, errs.Combine()
}

// convertTagsToAPITags will convert a slice of GTS model tags to frontend API model tags, falling back to IDs if no GTS models supplied.
func (c *Converter) convertTagsToAPITags(ctx context.Context, tags []*gtsmodel.Tag, tagIDs []string) ([]apimodel.Tag, error) {
	var errs gtserror.MultiError

	if len(tags) == 0 {
		var err error

		tags, err = c.state.DB.GetTags(ctx, tagIDs)
		if err != nil {
			errs.Appendf("error fetching tags from database: %v", err)
		}
	}

	// Preallocate expected frontend slice
	apiTags := make([]apimodel.Tag, 0, len(tags))

	// Convert GTS models to frontend models
	for _, tag := range tags {
		apiTag, err := c.TagToAPITag(ctx, tag, false)
		if err != nil {
			errs.Appendf("error converting tag %s to api tag: %v", tag.ID, err)
			continue
		}
		apiTags = append(apiTags, apiTag)
	}

	return apiTags, errs.Combine()
}<|MERGE_RESOLUTION|>--- conflicted
+++ resolved
@@ -782,18 +782,12 @@
 	}
 
 	if appID := s.CreatedWithApplicationID; appID != "" {
-<<<<<<< HEAD
-		app, err := c.state.DB.GetApplicationByID(ctx, appID)
-		if err != nil {
-			return nil, gtserror.Newf("error getting application %s: %w", appID, err)
-=======
 		app := s.CreatedWithApplication
 		if app == nil {
 			app, err = c.state.DB.GetApplicationByID(ctx, appID)
 			if err != nil {
-				return nil, fmt.Errorf("error getting application %s: %w", appID, err)
+				return nil, gtserror.Newf("error getting application %s: %w", appID, err)
 			}
->>>>>>> e9e5dc5a
 		}
 
 		apiApp, err := c.AppToAPIAppPublic(ctx, app)
@@ -804,10 +798,6 @@
 		apiStatus.Application = apiApp
 	}
 
-<<<<<<< HEAD
-	// If web URL is empty for whatever
-	// reason, provide AP URI as fallback.
-=======
 	if s.Poll != nil {
 		// Set originating
 		// status on the poll.
@@ -820,9 +810,8 @@
 		}
 	}
 
-	// Normalization.
-
->>>>>>> e9e5dc5a
+	// If web URL is empty for whatever
+	// reason, provide AP URI as fallback.
 	if s.URL == "" {
 		s.URL = s.URI
 	}
