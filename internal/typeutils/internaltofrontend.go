/*
   GoToSocial
   Copyright (C) 2021-2022 GoToSocial Authors admin@gotosocial.org

   This program is free software: you can redistribute it and/or modify
   it under the terms of the GNU Affero General Public License as published by
   the Free Software Foundation, either version 3 of the License, or
   (at your option) any later version.

   This program is distributed in the hope that it will be useful,
   but WITHOUT ANY WARRANTY; without even the implied warranty of
   MERCHANTABILITY or FITNESS FOR A PARTICULAR PURPOSE.  See the
   GNU Affero General Public License for more details.

   You should have received a copy of the GNU Affero General Public License
   along with this program.  If not, see <http://www.gnu.org/licenses/>.
*/

package typeutils

import (
	"context"
	"errors"
	"fmt"
	"strings"

	apimodel "github.com/superseriousbusiness/gotosocial/internal/api/model"
	"github.com/superseriousbusiness/gotosocial/internal/config"
	"github.com/superseriousbusiness/gotosocial/internal/db"
	"github.com/superseriousbusiness/gotosocial/internal/gtsmodel"
	"github.com/superseriousbusiness/gotosocial/internal/log"
	"github.com/superseriousbusiness/gotosocial/internal/media"
	"github.com/superseriousbusiness/gotosocial/internal/util"
)

const (
	instanceStatusesCharactersReservedPerURL    = 25
	instanceMediaAttachmentsImageMatrixLimit    = 16777216 // width * height
	instanceMediaAttachmentsVideoMatrixLimit    = 16777216 // width * height
	instanceMediaAttachmentsVideoFrameRateLimit = 60
	instancePollsMinExpiration                  = 300     // seconds
	instancePollsMaxExpiration                  = 2629746 // seconds
)

func (c *converter) AccountToAPIAccountSensitive(ctx context.Context, a *gtsmodel.Account) (*apimodel.Account, error) {
	// we can build this sensitive account easily by first getting the public account....
	apiAccount, err := c.AccountToAPIAccountPublic(ctx, a)
	if err != nil {
		return nil, err
	}

	// then adding the Source object to it...

	// check pending follow requests aimed at this account
	frs, err := c.db.GetAccountFollowRequests(ctx, a.ID)
	if err != nil {
		if err != db.ErrNoEntries {
			return nil, fmt.Errorf("error getting follow requests: %s", err)
		}
	}
	var frc int
	if frs != nil {
		frc = len(frs)
	}

	statusFormat := string(apimodel.StatusFormatDefault)
	if a.StatusFormat != "" {
		statusFormat = a.StatusFormat
	}

	apiAccount.Source = &apimodel.Source{
		Privacy:             c.VisToAPIVis(ctx, a.Privacy),
		Sensitive:           *a.Sensitive,
		Language:            a.Language,
		StatusFormat:        statusFormat,
		Note:                a.NoteRaw,
		Fields:              apiAccount.Fields,
		FollowRequestsCount: frc,
	}

	return apiAccount, nil
}

func (c *converter) AccountToAPIAccountPublic(ctx context.Context, a *gtsmodel.Account) (*apimodel.Account, error) {
	// count followers
	followersCount, err := c.db.CountAccountFollowedBy(ctx, a.ID, false)
	if err != nil {
		return nil, fmt.Errorf("error counting followers: %s", err)
	}

	// count following
	followingCount, err := c.db.CountAccountFollows(ctx, a.ID, false)
	if err != nil {
		return nil, fmt.Errorf("error counting following: %s", err)
	}

	// count statuses
	statusesCount, err := c.db.CountAccountStatuses(ctx, a.ID)
	if err != nil {
		return nil, fmt.Errorf("error counting statuses: %s", err)
	}

	// check when the last status was
	var lastStatusAt *string
	lastPosted, err := c.db.GetAccountLastPosted(ctx, a.ID, false)
	if err == nil && !lastPosted.IsZero() {
		lastStatusAtTemp := util.FormatISO8601(lastPosted)
		lastStatusAt = &lastStatusAtTemp
	}

	// set account avatar fields if available
	var aviURL string
	var aviURLStatic string
	if a.AvatarMediaAttachmentID != "" {
		if a.AvatarMediaAttachment == nil {
			avi, err := c.db.GetAttachmentByID(ctx, a.AvatarMediaAttachmentID)
			if err != nil {
				log.Errorf("AccountToAPIAccountPublic: error getting Avatar with id %s: %s", a.AvatarMediaAttachmentID, err)
			}
			a.AvatarMediaAttachment = avi
		}
		if a.AvatarMediaAttachment != nil {
			aviURL = a.AvatarMediaAttachment.URL
			aviURLStatic = a.AvatarMediaAttachment.Thumbnail.URL
		}
	}

	// set account header fields if available
	var headerURL string
	var headerURLStatic string
	if a.HeaderMediaAttachmentID != "" {
		if a.HeaderMediaAttachment == nil {
			avi, err := c.db.GetAttachmentByID(ctx, a.HeaderMediaAttachmentID)
			if err != nil {
				log.Errorf("AccountToAPIAccountPublic: error getting Header with id %s: %s", a.HeaderMediaAttachmentID, err)
			}
			a.HeaderMediaAttachment = avi
		}
		if a.HeaderMediaAttachment != nil {
			headerURL = a.HeaderMediaAttachment.URL
			headerURLStatic = a.HeaderMediaAttachment.Thumbnail.URL
		}
	}

	// preallocate frontend fields slice
	fields := make([]apimodel.Field, len(a.Fields))

	// Convert account GTS model fields to frontend
	for i, field := range a.Fields {
		mField := apimodel.Field{
			Name:  field.Name,
			Value: field.Value,
		}
		if !field.VerifiedAt.IsZero() {
			mField.VerifiedAt = util.FormatISO8601(field.VerifiedAt)
		}
		fields[i] = mField
	}

	// convert account gts model emojis to frontend api model emojis
	apiEmojis, err := c.convertEmojisToAPIEmojis(ctx, a.Emojis, a.EmojiIDs)
	if err != nil {
		log.Errorf("error converting account emojis: %v", err)
	}

	var (
		acct string
		role = apimodel.AccountRoleUnknown
	)

	if a.Domain != "" {
		// this is a remote user
		acct = a.Username + "@" + a.Domain
	} else {
		// this is a local user
		acct = a.Username
		user, err := c.db.GetUserByAccountID(ctx, a.ID)
		if err != nil {
			return nil, fmt.Errorf("AccountToAPIAccountPublic: error getting user from database for account id %s: %s", a.ID, err)
		}

		switch {
		case *user.Admin:
			role = apimodel.AccountRoleAdmin
		case *user.Moderator:
			role = apimodel.AccountRoleModerator
		default:
			role = apimodel.AccountRoleUser
		}
	}

	var suspended bool
	if !a.SuspendedAt.IsZero() {
		suspended = true
	}

	accountFrontend := &apimodel.Account{
		ID:             a.ID,
		Username:       a.Username,
		Acct:           acct,
		DisplayName:    a.DisplayName,
		Locked:         *a.Locked,
		Bot:            *a.Bot,
		CreatedAt:      util.FormatISO8601(a.CreatedAt),
		Note:           a.Note,
		URL:            a.URL,
		Avatar:         aviURL,
		AvatarStatic:   aviURLStatic,
		Header:         headerURL,
		HeaderStatic:   headerURLStatic,
		FollowersCount: followersCount,
		FollowingCount: followingCount,
		StatusesCount:  statusesCount,
		LastStatusAt:   lastStatusAt,
		Emojis:         apiEmojis,
		Fields:         fields,
		Suspended:      suspended,
		CustomCSS:      a.CustomCSS,
		EnableRSS:      *a.EnableRSS,
		Role:           role,
	}

	c.ensureAvatar(accountFrontend)
	c.ensureHeader(accountFrontend)

	return accountFrontend, nil
}

func (c *converter) AccountToAPIAccountBlocked(ctx context.Context, a *gtsmodel.Account) (*apimodel.Account, error) {
	var acct string
	if a.Domain != "" {
		// this is a remote user
		acct = fmt.Sprintf("%s@%s", a.Username, a.Domain)
	} else {
		// this is a local user
		acct = a.Username
	}

	var suspended bool
	if !a.SuspendedAt.IsZero() {
		suspended = true
	}

	return &apimodel.Account{
		ID:          a.ID,
		Username:    a.Username,
		Acct:        acct,
		DisplayName: a.DisplayName,
		Bot:         *a.Bot,
		CreatedAt:   util.FormatISO8601(a.CreatedAt),
		URL:         a.URL,
		Suspended:   suspended,
	}, nil
}

func (c *converter) AppToAPIAppSensitive(ctx context.Context, a *gtsmodel.Application) (*apimodel.Application, error) {
	return &apimodel.Application{
		ID:           a.ID,
		Name:         a.Name,
		Website:      a.Website,
		RedirectURI:  a.RedirectURI,
		ClientID:     a.ClientID,
		ClientSecret: a.ClientSecret,
	}, nil
}

func (c *converter) AppToAPIAppPublic(ctx context.Context, a *gtsmodel.Application) (*apimodel.Application, error) {
	return &apimodel.Application{
		Name:    a.Name,
		Website: a.Website,
	}, nil
}

func (c *converter) AttachmentToAPIAttachment(ctx context.Context, a *gtsmodel.MediaAttachment) (apimodel.Attachment, error) {
	apiAttachment := apimodel.Attachment{
		ID:         a.ID,
		Type:       strings.ToLower(string(a.Type)),
		TextURL:    a.URL,
		PreviewURL: a.Thumbnail.URL,
		Meta: apimodel.MediaMeta{
			Original: apimodel.MediaDimensions{
				Width:  a.FileMeta.Original.Width,
				Height: a.FileMeta.Original.Height,
				Size:   fmt.Sprintf("%dx%d", a.FileMeta.Original.Width, a.FileMeta.Original.Height),
				Aspect: float32(a.FileMeta.Original.Aspect),
			},
			Small: apimodel.MediaDimensions{
				Width:  a.FileMeta.Small.Width,
				Height: a.FileMeta.Small.Height,
				Size:   fmt.Sprintf("%dx%d", a.FileMeta.Small.Width, a.FileMeta.Small.Height),
				Aspect: float32(a.FileMeta.Small.Aspect),
			},
			Focus: apimodel.MediaFocus{
				X: a.FileMeta.Focus.X,
				Y: a.FileMeta.Focus.Y,
			},
		},
		Blurhash: a.Blurhash,
	}

	// nullable fields
	if a.URL != "" {
		i := a.URL
		apiAttachment.URL = &i
	}

	if a.RemoteURL != "" {
		i := a.RemoteURL
		apiAttachment.RemoteURL = &i
	}

	if a.Thumbnail.RemoteURL != "" {
		i := a.Thumbnail.RemoteURL
		apiAttachment.PreviewRemoteURL = &i
	}

	if a.Description != "" {
		i := a.Description
		apiAttachment.Description = &i
	}

	return apiAttachment, nil
}

func (c *converter) MentionToAPIMention(ctx context.Context, m *gtsmodel.Mention) (apimodel.Mention, error) {
	if m.TargetAccount == nil {
		targetAccount, err := c.db.GetAccountByID(ctx, m.TargetAccountID)
		if err != nil {
			return apimodel.Mention{}, err
		}
		m.TargetAccount = targetAccount
	}

	var local bool
	if m.TargetAccount.Domain == "" {
		local = true
	}

	var acct string
	if local {
		acct = m.TargetAccount.Username
	} else {
		acct = fmt.Sprintf("%s@%s", m.TargetAccount.Username, m.TargetAccount.Domain)
	}

	return apimodel.Mention{
		ID:       m.TargetAccount.ID,
		Username: m.TargetAccount.Username,
		URL:      m.TargetAccount.URL,
		Acct:     acct,
	}, nil
}

func (c *converter) EmojiToAPIEmoji(ctx context.Context, e *gtsmodel.Emoji) (apimodel.Emoji, error) {
	var category string
	if e.CategoryID != "" {
		if e.Category == nil {
			var err error
			e.Category, err = c.db.GetEmojiCategory(ctx, e.CategoryID)
			if err != nil {
				return apimodel.Emoji{}, err
			}
		}
		category = e.Category.Name
	}

	return apimodel.Emoji{
		Shortcode:       e.Shortcode,
		URL:             e.ImageURL,
		StaticURL:       e.ImageStaticURL,
		VisibleInPicker: *e.VisibleInPicker,
		Category:        category,
	}, nil
}

func (c *converter) EmojiToAdminAPIEmoji(ctx context.Context, e *gtsmodel.Emoji) (*apimodel.AdminEmoji, error) {
	emoji, err := c.EmojiToAPIEmoji(ctx, e)
	if err != nil {
		return nil, err
	}

	return &apimodel.AdminEmoji{
		Emoji:         emoji,
		ID:            e.ID,
		Disabled:      *e.Disabled,
		Domain:        e.Domain,
		UpdatedAt:     util.FormatISO8601(e.UpdatedAt),
		TotalFileSize: e.ImageFileSize + e.ImageStaticFileSize,
		ContentType:   e.ImageContentType,
		URI:           e.URI,
	}, nil
}

func (c *converter) EmojiCategoryToAPIEmojiCategory(ctx context.Context, category *gtsmodel.EmojiCategory) (*apimodel.EmojiCategory, error) {
	return &apimodel.EmojiCategory{
		ID:   category.ID,
		Name: category.Name,
	}, nil
}

func (c *converter) TagToAPITag(ctx context.Context, t *gtsmodel.Tag) (apimodel.Tag, error) {
	return apimodel.Tag{
		Name: t.Name,
		URL:  t.URL,
	}, nil
}

func (c *converter) StatusToAPIStatus(ctx context.Context, s *gtsmodel.Status, requestingAccount *gtsmodel.Account) (*apimodel.Status, error) {
	repliesCount, err := c.db.CountStatusReplies(ctx, s)
	if err != nil {
		return nil, fmt.Errorf("error counting replies: %s", err)
	}

	reblogsCount, err := c.db.CountStatusReblogs(ctx, s)
	if err != nil {
		return nil, fmt.Errorf("error counting reblogs: %s", err)
	}

	favesCount, err := c.db.CountStatusFaves(ctx, s)
	if err != nil {
		return nil, fmt.Errorf("error counting faves: %s", err)
	}

	var apiRebloggedStatus *apimodel.Status
	if s.BoostOfID != "" {
		// the boosted status might have been set on this struct already so check first before doing db calls
		if s.BoostOf == nil {
			// it's not set so fetch it from the db
			bs, err := c.db.GetStatusByID(ctx, s.BoostOfID)
			if err != nil {
				return nil, fmt.Errorf("error getting boosted status with id %s: %s", s.BoostOfID, err)
			}
			s.BoostOf = bs
		}

		// the boosted account might have been set on this struct already or passed as a param so check first before doing db calls
		if s.BoostOfAccount == nil {
			// it's not set so fetch it from the db
			ba, err := c.db.GetAccountByID(ctx, s.BoostOf.AccountID)
			if err != nil {
				return nil, fmt.Errorf("error getting boosted account %s from status with id %s: %s", s.BoostOf.AccountID, s.BoostOfID, err)
			}
			s.BoostOfAccount = ba
			s.BoostOf.Account = ba
		}

		apiRebloggedStatus, err = c.StatusToAPIStatus(ctx, s.BoostOf, requestingAccount)
		if err != nil {
			return nil, fmt.Errorf("error converting boosted status to apitype: %s", err)
		}
	}

	var apiApplication *apimodel.Application
	if s.CreatedWithApplicationID != "" {
		gtsApplication := &gtsmodel.Application{}
		if err := c.db.GetByID(ctx, s.CreatedWithApplicationID, gtsApplication); err != nil {
			return nil, fmt.Errorf("error fetching application used to create status: %s", err)
		}
		apiApplication, err = c.AppToAPIAppPublic(ctx, gtsApplication)
		if err != nil {
			return nil, fmt.Errorf("error parsing application used to create status: %s", err)
		}
	}

	if s.Account == nil {
		a, err := c.db.GetAccountByID(ctx, s.AccountID)
		if err != nil {
			return nil, fmt.Errorf("error getting status author: %s", err)
		}
		s.Account = a
	}

	apiAuthorAccount, err := c.AccountToAPIAccountPublic(ctx, s.Account)
	if err != nil {
		return nil, fmt.Errorf("error parsing account of status author: %s", err)
	}

	// convert status gts model attachments to frontend api model attachments
	apiAttachments, err := c.convertAttachmentsToAPIAttachments(ctx, s.Attachments, s.AttachmentIDs)
	if err != nil {
		log.Errorf("error converting status attachments: %v", err)
	}

	// convert status gts model mentions to frontend api model mentions
	apiMentions, err := c.convertMentionsToAPIMentions(ctx, s.Mentions, s.MentionIDs)
	if err != nil {
		log.Errorf("error converting status mentions: %v", err)
	}

	// convert status gts model tags to frontend api model tags
	apiTags, err := c.convertTagsToAPITags(ctx, s.Tags, s.TagIDs)
	if err != nil {
		log.Errorf("error converting status tags: %v", err)
	}

	// convert status gts model emojis to frontend api model emojis
	apiEmojis, err := c.convertEmojisToAPIEmojis(ctx, s.Emojis, s.EmojiIDs)
	if err != nil {
		log.Errorf("error converting status emojis: %v", err)
	}

	// Fetch status interaction flags for acccount
	interacts, err := c.interactionsWithStatusForAccount(ctx, s, requestingAccount)
	if err != nil {
		log.Errorf("error getting interactions for status %s for account %s: %v", s.ID, requestingAccount.ID, err)

		// Ensure a non nil object
		interacts = &statusInteractions{}
	}

<<<<<<< HEAD
	apiStatus := &apimodel.Status{
=======
	var language *string
	if s.Language != "" {
		language = &s.Language
	}

	apiStatus := &model.Status{
>>>>>>> 1d24c1c2
		ID:                 s.ID,
		CreatedAt:          util.FormatISO8601(s.CreatedAt),
		InReplyToID:        nil,
		InReplyToAccountID: nil,
		Sensitive:          *s.Sensitive,
		SpoilerText:        s.ContentWarning,
		Visibility:         c.VisToAPIVis(ctx, s.Visibility),
		Language:           language,
		URI:                s.URI,
		URL:                s.URL,
		RepliesCount:       repliesCount,
		ReblogsCount:       reblogsCount,
		FavouritesCount:    favesCount,
		Favourited:         interacts.Faved,
		Bookmarked:         interacts.Bookmarked,
		Muted:              interacts.Muted,
		Reblogged:          interacts.Reblogged,
		Pinned:             *s.Pinned,
		Content:            s.Content,
		Reblog:             nil,
		Application:        apiApplication,
		Account:            apiAuthorAccount,
		MediaAttachments:   apiAttachments,
		Mentions:           apiMentions,
		Tags:               apiTags,
		Emojis:             apiEmojis,
		Card:               nil, // TODO: implement cards
		Poll:               nil, // TODO: implement polls
		Text:               s.Text,
	}

	// nullable fields
	if s.InReplyToID != "" {
		i := s.InReplyToID
		apiStatus.InReplyToID = &i
	}

	if s.InReplyToAccountID != "" {
		i := s.InReplyToAccountID
		apiStatus.InReplyToAccountID = &i
	}

	if apiRebloggedStatus != nil {
		apiStatus.Reblog = &apimodel.StatusReblogged{Status: apiRebloggedStatus}
	}

	return apiStatus, nil
}

// VisToapi converts a gts visibility into its api equivalent
func (c *converter) VisToAPIVis(ctx context.Context, m gtsmodel.Visibility) apimodel.Visibility {
	switch m {
	case gtsmodel.VisibilityPublic:
		return apimodel.VisibilityPublic
	case gtsmodel.VisibilityUnlocked:
		return apimodel.VisibilityUnlisted
	case gtsmodel.VisibilityFollowersOnly, gtsmodel.VisibilityMutualsOnly:
		return apimodel.VisibilityPrivate
	case gtsmodel.VisibilityDirect:
		return apimodel.VisibilityDirect
	}
	return ""
}

func (c *converter) InstanceToAPIInstance(ctx context.Context, i *gtsmodel.Instance) (*apimodel.Instance, error) {
	mi := &apimodel.Instance{
		URI:              i.URI,
		Title:            i.Title,
		Description:      i.Description,
		ShortDescription: i.ShortDescription,
		Email:            i.ContactEmail,
		Version:          i.Version,
		Stats:            make(map[string]int),
	}

	// if the requested instance is *this* instance, we can add some extra information
	if host := config.GetHost(); i.Domain == host {
		mi.AccountDomain = config.GetAccountDomain()

		if ia, err := c.db.GetInstanceAccount(ctx, ""); err == nil {
			// assume default logo
			mi.Thumbnail = config.GetProtocol() + "://" + host + "/assets/logo.png"

			// take instance account avatar as instance thumbnail if we can
			if ia.AvatarMediaAttachmentID != "" {
				if ia.AvatarMediaAttachment == nil {
					avi, err := c.db.GetAttachmentByID(ctx, ia.AvatarMediaAttachmentID)
					if err == nil {
						ia.AvatarMediaAttachment = avi
					} else if !errors.Is(err, db.ErrNoEntries) {
						log.Errorf("InstanceToAPIInstance: error getting instance avatar attachment with id %s: %s", ia.AvatarMediaAttachmentID, err)
					}
				}

				if ia.AvatarMediaAttachment != nil {
					mi.Thumbnail = ia.AvatarMediaAttachment.URL
					mi.ThumbnailType = ia.AvatarMediaAttachment.File.ContentType
					mi.ThumbnailDescription = ia.AvatarMediaAttachment.Description
				}
			}
		}

		userCount, err := c.db.CountInstanceUsers(ctx, host)
		if err == nil {
			mi.Stats["user_count"] = userCount
		}

		statusCount, err := c.db.CountInstanceStatuses(ctx, host)
		if err == nil {
			mi.Stats["status_count"] = statusCount
		}

		domainCount, err := c.db.CountInstanceDomains(ctx, host)
		if err == nil {
			mi.Stats["domain_count"] = domainCount
		}

		mi.Registrations = config.GetAccountsRegistrationOpen()
		mi.ApprovalRequired = config.GetAccountsApprovalRequired()
		mi.InvitesEnabled = false // TODO
		mi.MaxTootChars = uint(config.GetStatusesMaxChars())
		mi.URLS = &apimodel.InstanceURLs{
			StreamingAPI: "wss://" + host,
		}
		mi.Version = config.GetSoftwareVersion()

		// todo: remove hardcoded values and put them in config somewhere
		mi.Configuration = &apimodel.InstanceConfiguration{
			Statuses: &apimodel.InstanceConfigurationStatuses{
				MaxCharacters:            config.GetStatusesMaxChars(),
				MaxMediaAttachments:      config.GetStatusesMediaMaxFiles(),
				CharactersReservedPerURL: instanceStatusesCharactersReservedPerURL,
			},
			MediaAttachments: &apimodel.InstanceConfigurationMediaAttachments{
				SupportedMimeTypes:  media.AllSupportedMIMETypes(),
				ImageSizeLimit:      int(config.GetMediaImageMaxSize()),       // bytes
				ImageMatrixLimit:    instanceMediaAttachmentsImageMatrixLimit, // height*width
				VideoSizeLimit:      int(config.GetMediaVideoMaxSize()),       // bytes
				VideoFrameRateLimit: instanceMediaAttachmentsVideoFrameRateLimit,
				VideoMatrixLimit:    instanceMediaAttachmentsVideoMatrixLimit, // height*width
			},
			Polls: &apimodel.InstanceConfigurationPolls{
				MaxOptions:             config.GetStatusesPollMaxOptions(),
				MaxCharactersPerOption: config.GetStatusesPollOptionMaxChars(),
				MinExpiration:          instancePollsMinExpiration, // seconds
				MaxExpiration:          instancePollsMaxExpiration, // seconds
			},
			Accounts: &apimodel.InstanceConfigurationAccounts{
				AllowCustomCSS: config.GetAccountsAllowCustomCSS(),
			},
			Emojis: &apimodel.InstanceConfigurationEmojis{
				EmojiSizeLimit: int(config.GetMediaEmojiLocalMaxSize()), // bytes
			},
		}
	}

	// contact account is optional but let's try to get it
	if i.ContactAccountID != "" {
		if i.ContactAccount == nil {
			contactAccount, err := c.db.GetAccountByID(ctx, i.ContactAccountID)
			if err == nil {
				i.ContactAccount = contactAccount
			}
		}
		ma, err := c.AccountToAPIAccountPublic(ctx, i.ContactAccount)
		if err == nil {
			mi.ContactAccount = ma
		}
	}

	return mi, nil
}

func (c *converter) RelationshipToAPIRelationship(ctx context.Context, r *gtsmodel.Relationship) (*apimodel.Relationship, error) {
	return &apimodel.Relationship{
		ID:                  r.ID,
		Following:           r.Following,
		ShowingReblogs:      r.ShowingReblogs,
		Notifying:           r.Notifying,
		FollowedBy:          r.FollowedBy,
		Blocking:            r.Blocking,
		BlockedBy:           r.BlockedBy,
		Muting:              r.Muting,
		MutingNotifications: r.MutingNotifications,
		Requested:           r.Requested,
		DomainBlocking:      r.DomainBlocking,
		Endorsed:            r.Endorsed,
		Note:                r.Note,
	}, nil
}

func (c *converter) NotificationToAPINotification(ctx context.Context, n *gtsmodel.Notification) (*apimodel.Notification, error) {
	if n.TargetAccount == nil {
		tAccount, err := c.db.GetAccountByID(ctx, n.TargetAccountID)
		if err != nil {
			return nil, fmt.Errorf("NotificationToapi: error getting target account with id %s from the db: %s", n.TargetAccountID, err)
		}
		n.TargetAccount = tAccount
	}

	if n.OriginAccount == nil {
		ogAccount, err := c.db.GetAccountByID(ctx, n.OriginAccountID)
		if err != nil {
			return nil, fmt.Errorf("NotificationToapi: error getting origin account with id %s from the db: %s", n.OriginAccountID, err)
		}
		n.OriginAccount = ogAccount
	}

	apiAccount, err := c.AccountToAPIAccountPublic(ctx, n.OriginAccount)
	if err != nil {
		return nil, fmt.Errorf("NotificationToapi: error converting account to api: %s", err)
	}

	var apiStatus *apimodel.Status
	if n.StatusID != "" {
		if n.Status == nil {
			status, err := c.db.GetStatusByID(ctx, n.StatusID)
			if err != nil {
				return nil, fmt.Errorf("NotificationToapi: error getting status with id %s from the db: %s", n.StatusID, err)
			}
			n.Status = status
		}

		if n.Status.Account == nil {
			if n.Status.AccountID == n.TargetAccount.ID {
				n.Status.Account = n.TargetAccount
			} else if n.Status.AccountID == n.OriginAccount.ID {
				n.Status.Account = n.OriginAccount
			}
		}

		var err error
		apiStatus, err = c.StatusToAPIStatus(ctx, n.Status, n.TargetAccount)
		if err != nil {
			return nil, fmt.Errorf("NotificationToapi: error converting status to api: %s", err)
		}
	}

	if apiStatus != nil && apiStatus.Reblog != nil {
		// use the actual reblog status for the notifications endpoint
		apiStatus = apiStatus.Reblog.Status
	}

	return &apimodel.Notification{
		ID:        n.ID,
		Type:      string(n.NotificationType),
		CreatedAt: util.FormatISO8601(n.CreatedAt),
		Account:   apiAccount,
		Status:    apiStatus,
	}, nil
}

func (c *converter) DomainBlockToAPIDomainBlock(ctx context.Context, b *gtsmodel.DomainBlock, export bool) (*apimodel.DomainBlock, error) {
	domainBlock := &apimodel.DomainBlock{
		Domain: apimodel.Domain{
			Domain:        b.Domain,
			PublicComment: b.PublicComment,
		},
	}

	// if we're exporting a domain block, return it with minimal information attached
	if !export {
		domainBlock.ID = b.ID
		domainBlock.Obfuscate = *b.Obfuscate
		domainBlock.PrivateComment = b.PrivateComment
		domainBlock.SubscriptionID = b.SubscriptionID
		domainBlock.CreatedBy = b.CreatedByAccountID
		domainBlock.CreatedAt = util.FormatISO8601(b.CreatedAt)
	}

	return domainBlock, nil
}

// convertAttachmentsToAPIAttachments will convert a slice of GTS model attachments to frontend API model attachments, falling back to IDs if no GTS models supplied.
func (c *converter) convertAttachmentsToAPIAttachments(ctx context.Context, attachments []*gtsmodel.MediaAttachment, attachmentIDs []string) ([]apimodel.Attachment, error) {
	var errs multiError

	if len(attachments) == 0 {
		// GTS model attachments were not populated

		// Preallocate expected GTS slice
		attachments = make([]*gtsmodel.MediaAttachment, 0, len(attachmentIDs))

		// Fetch GTS models for attachment IDs
		for _, id := range attachmentIDs {
			attachment, err := c.db.GetAttachmentByID(ctx, id)
			if err != nil {
				errs.Appendf("error fetching attachment %s from database: %v", id, err)
				continue
			}
			attachments = append(attachments, attachment)
		}
	}

	// Preallocate expected frontend slice
	apiAttachments := make([]apimodel.Attachment, 0, len(attachments))

	// Convert GTS models to frontend models
	for _, attachment := range attachments {
		apiAttachment, err := c.AttachmentToAPIAttachment(ctx, attachment)
		if err != nil {
			errs.Appendf("error converting attchment %s to api attachment: %v", attachment.ID, err)
			continue
		}
		apiAttachments = append(apiAttachments, apiAttachment)
	}

	return apiAttachments, errs.Combine()
}

// convertEmojisToAPIEmojis will convert a slice of GTS model emojis to frontend API model emojis, falling back to IDs if no GTS models supplied.
func (c *converter) convertEmojisToAPIEmojis(ctx context.Context, emojis []*gtsmodel.Emoji, emojiIDs []string) ([]apimodel.Emoji, error) {
	var errs multiError

	if len(emojis) == 0 {
		// GTS model attachments were not populated

		// Preallocate expected GTS slice
		emojis = make([]*gtsmodel.Emoji, 0, len(emojiIDs))

		// Fetch GTS models for emoji IDs
		for _, id := range emojiIDs {
			emoji, err := c.db.GetEmojiByID(ctx, id)
			if err != nil {
				errs.Appendf("error fetching emoji %s from database: %v", id, err)
				continue
			}
			emojis = append(emojis, emoji)
		}
	}

	// Preallocate expected frontend slice
	apiEmojis := make([]apimodel.Emoji, 0, len(emojis))

	// Convert GTS models to frontend models
	for _, emoji := range emojis {
		apiEmoji, err := c.EmojiToAPIEmoji(ctx, emoji)
		if err != nil {
			errs.Appendf("error converting emoji %s to api emoji: %v", emoji.ID, err)
			continue
		}
		apiEmojis = append(apiEmojis, apiEmoji)
	}

	return apiEmojis, errs.Combine()
}

// convertMentionsToAPIMentions will convert a slice of GTS model mentions to frontend API model mentions, falling back to IDs if no GTS models supplied.
func (c *converter) convertMentionsToAPIMentions(ctx context.Context, mentions []*gtsmodel.Mention, mentionIDs []string) ([]apimodel.Mention, error) {
	var errs multiError

	if len(mentions) == 0 {
		var err error

		// GTS model mentions were not populated
		//
		// Fetch GTS models for mention IDs
		mentions, err = c.db.GetMentions(ctx, mentionIDs)
		if err != nil {
			errs.Appendf("error fetching mentions from database: %v", err)
		}
	}

	// Preallocate expected frontend slice
	apiMentions := make([]apimodel.Mention, 0, len(mentions))

	// Convert GTS models to frontend models
	for _, mention := range mentions {
		apiMention, err := c.MentionToAPIMention(ctx, mention)
		if err != nil {
			errs.Appendf("error converting mention %s to api mention: %v", mention.ID, err)
			continue
		}
		apiMentions = append(apiMentions, apiMention)
	}

	return apiMentions, errs.Combine()
}

// convertTagsToAPITags will convert a slice of GTS model tags to frontend API model tags, falling back to IDs if no GTS models supplied.
func (c *converter) convertTagsToAPITags(ctx context.Context, tags []*gtsmodel.Tag, tagIDs []string) ([]apimodel.Tag, error) {
	var errs multiError

	if len(tags) == 0 {
		// GTS model tags were not populated

		// Preallocate expected GTS slice
		tags = make([]*gtsmodel.Tag, 0, len(tagIDs))

		// Fetch GTS models for tag IDs
		for _, id := range tagIDs {
			tag := new(gtsmodel.Tag)
			if err := c.db.GetByID(ctx, id, tag); err != nil {
				errs.Appendf("error fetching tag %s from database: %v", id, err)
				continue
			}
			tags = append(tags, tag)
		}
	}

	// Preallocate expected frontend slice
	apiTags := make([]apimodel.Tag, 0, len(tags))

	// Convert GTS models to frontend models
	for _, tag := range tags {
		apiTag, err := c.TagToAPITag(ctx, tag)
		if err != nil {
			errs.Appendf("error converting tag %s to api tag: %v", tag.ID, err)
			continue
		}
		apiTags = append(apiTags, apiTag)
	}

	return apiTags, errs.Combine()
}

// multiError allows encapsulating multiple errors under a singular instance,
// which is useful when you only want to log on errors, not return early / bubble up.
// TODO: if this is useful elsewhere, move into a separate gts subpackage.
type multiError []string

func (e *multiError) Append(err error) {
	*e = append(*e, err.Error())
}

func (e *multiError) Appendf(format string, args ...any) {
	*e = append(*e, fmt.Sprintf(format, args...))
}

// Combine converts this multiError to a singular error instance, returning nil if empty.
func (e multiError) Combine() error {
	if len(e) == 0 {
		return nil
	}
	return errors.New(`"` + strings.Join(e, `","`) + `"`)
}<|MERGE_RESOLUTION|>--- conflicted
+++ resolved
@@ -508,16 +508,12 @@
 		interacts = &statusInteractions{}
 	}
 
-<<<<<<< HEAD
-	apiStatus := &apimodel.Status{
-=======
 	var language *string
 	if s.Language != "" {
 		language = &s.Language
 	}
 
-	apiStatus := &model.Status{
->>>>>>> 1d24c1c2
+	apiStatus := &apimodel.Status{
 		ID:                 s.ID,
 		CreatedAt:          util.FormatISO8601(s.CreatedAt),
 		InReplyToID:        nil,
