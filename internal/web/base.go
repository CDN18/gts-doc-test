/*
   GoToSocial
   Copyright (C) 2021-2022 GoToSocial Authors admin@gotosocial.org

   This program is free software: you can redistribute it and/or modify
   it under the terms of the GNU Affero General Public License as published by
   the Free Software Foundation, either version 3 of the License, or
   (at your option) any later version.

   This program is distributed in the hope that it will be useful,
   but WITHOUT ANY WARRANTY; without even the implied warranty of
   MERCHANTABILITY or FITNESS FOR A PARTICULAR PURPOSE.  See the
   GNU Affero General Public License for more details.

   You should have received a copy of the GNU Affero General Public License
   along with this program.  If not, see <http://www.gnu.org/licenses/>.
*/

package web

import (
	"errors"
	"fmt"
	"io/ioutil"
	"net/http"
	"path/filepath"
	"strings"

	"github.com/gin-gonic/gin"
	"github.com/sirupsen/logrus"
	"github.com/superseriousbusiness/gotosocial/internal/api"
	"github.com/superseriousbusiness/gotosocial/internal/config"
	"github.com/superseriousbusiness/gotosocial/internal/gtserror"
	"github.com/superseriousbusiness/gotosocial/internal/processing"
	"github.com/superseriousbusiness/gotosocial/internal/router"
	"github.com/superseriousbusiness/gotosocial/internal/uris"
)

const (
	confirmEmailPath = "/" + uris.ConfirmEmailPath
	tokenParam       = "token"
	usernameKey      = "username"
	statusIDKey      = "status"
	profilePath      = "/@:" + usernameKey
	statusPath       = profilePath + "/statuses/:" + statusIDKey
)

// Module implements the api.ClientModule interface for web pages.
type Module struct {
	processor      processing.Processor
	assetsPath     string
	adminPath      string
	defaultAvatars []string
}

// New returns a new api.ClientModule for web pages.
func New(processor processing.Processor) (api.ClientModule, error) {
	assetsBaseDir := config.GetWebAssetBaseDir()
	if assetsBaseDir == "" {
		return nil, fmt.Errorf("%s cannot be empty and must be a relative or absolute path", config.WebAssetBaseDirFlag())
	}

	assetsPath, err := filepath.Abs(assetsBaseDir)
	if err != nil {
		return nil, fmt.Errorf("error getting absolute path of %s: %s", assetsBaseDir, err)
	}

	defaultAvatarsPath := filepath.Join(assetsPath, "default_avatars")
	defaultAvatarFiles, err := ioutil.ReadDir(defaultAvatarsPath)
	if err != nil {
		return nil, fmt.Errorf("error reading default avatars at %s: %s", defaultAvatarsPath, err)
	}

	defaultAvatars := []string{}
	for _, f := range defaultAvatarFiles {
		// ignore directories
		if f.IsDir() {
			continue
		}

		// ignore files bigger than 50kb
		if f.Size() > 50000 {
			continue
		}

		extension := strings.TrimPrefix(strings.ToLower(filepath.Ext(f.Name())), ".")

		// take only files with simple extensions
		switch extension {
		case "svg", "jpeg", "jpg", "gif", "png":
			defaultAvatarPath := fmt.Sprintf("/assets/default_avatars/%s", f.Name())
			defaultAvatars = append(defaultAvatars, defaultAvatarPath)
		default:
			continue
		}
	}

	return &Module{
		processor:      processor,
		assetsPath:     assetsPath,
		adminPath:      filepath.Join(assetsPath, "admin"),
		defaultAvatars: defaultAvatars,
	}, nil
}

func (m *Module) baseHandler(c *gin.Context) {
	l := logrus.WithField("func", "BaseGETHandler")
	l.Trace("serving index html")

	host := config.GetHost()
	instance, err := m.processor.InstanceGet(c.Request.Context(), host)
	if err != nil {
		l.Debugf("error getting instance from processor: %s", err)
		c.JSON(http.StatusInternalServerError, gin.H{"error": "internal server error"})
		return
	}

	c.HTML(http.StatusOK, "index.tmpl", gin.H{
		"instance": instance,
	})
}

<<<<<<< HEAD
// NotFoundHandler serves a 404 html page instead of a blank 404 error.
func (m *Module) NotFoundHandler(c *gin.Context) {
	l := logrus.WithField("func", "404")
	l.Trace("serving 404 html")

	host := config.GetHost()
	instance, err := m.processor.InstanceGet(c.Request.Context(), host)
	if err != nil {
		l.Debugf("error getting instance from processor: %s", err)
		c.JSON(http.StatusInternalServerError, gin.H{"error": "internal server error"})
		return
	}

	c.HTML(404, "404.tmpl", gin.H{
		"instance": instance,
	})
}

// TODO: abstract the {admin, user}panel handlers in some way
func (m *Module) AdminPanelHandler(c *gin.Context) {
	l := logrus.WithField("func", "admin-panel")
	l.Trace("serving admin panel")

	host := config.GetHost()
	instance, err := m.processor.InstanceGet(c.Request.Context(), host)
	if err != nil {
		l.Debugf("error getting instance from processor: %s", err)
		c.JSON(http.StatusInternalServerError, gin.H{"error": "internal server error"})
		return
	}

	c.HTML(http.StatusOK, "frontend.tmpl", gin.H{
		"instance": instance,
		"stylesheets": []string{
			"/assets/Fork-Awesome/css/fork-awesome.min.css",
			"/assets/dist/panels-admin-style.css",
		},
		"javascript": []string{
			"/assets/dist/bundle.js",
			"/assets/dist/admin-panel.js",
		},
	})
}

func (m *Module) UserPanelHandler(c *gin.Context) {
	l := logrus.WithField("func", "user-panel")
	l.Trace("serving user panel")

	host := config.GetHost()
	instance, err := m.processor.InstanceGet(c.Request.Context(), host)
	if err != nil {
		l.Debugf("error getting instance from processor: %s", err)
		c.JSON(http.StatusInternalServerError, gin.H{"error": "internal server error"})
		return
	}

	c.HTML(http.StatusOK, "frontend.tmpl", gin.H{
		"instance": instance,
		"stylesheets": []string{
			"/assets/Fork-Awesome/css/fork-awesome.min.css",
			"/assets/dist/_colors.css",
			"/assets/dist/base.css",
			"/assets/dist/panels-user-style.css",
		},
		"javascript": []string{
			"/assets/dist/bundle.js",
			"/assets/dist/user-panel.js",
		},
	})
}

=======
>>>>>>> 1ede54dd
// Route satisfies the RESTAPIModule interface
func (m *Module) Route(s router.Router) error {
	// serve static files from assets dir at /assets
	s.AttachStaticFS("/assets", fileSystem{http.Dir(m.assetsPath)})

	s.AttachHandler(http.MethodGet, "/admin", m.AdminPanelHandler)
	// redirect /admin/ to /admin
	s.AttachHandler(http.MethodGet, "/admin/", func(c *gin.Context) {
		c.Redirect(http.StatusMovedPermanently, "/admin")
	})

	s.AttachHandler(http.MethodGet, "/user", m.UserPanelHandler)
	// redirect /settings/ to /settings
	s.AttachHandler(http.MethodGet, "/user/", func(c *gin.Context) {
		c.Redirect(http.StatusMovedPermanently, "/user")
	})

	// serve front-page
	s.AttachHandler(http.MethodGet, "/", m.baseHandler)

	// serve profile pages at /@username
	s.AttachHandler(http.MethodGet, profilePath, m.profileGETHandler)

	// serve statuses
	s.AttachHandler(http.MethodGet, statusPath, m.threadGETHandler)

	// serve email confirmation page at /confirm_email?token=whatever
	s.AttachHandler(http.MethodGet, confirmEmailPath, m.confirmEmailGETHandler)

	// 404 handler
	s.AttachNoRouteHandler(func(c *gin.Context) {
		api.ErrorHandler(c, gtserror.NewErrorNotFound(errors.New(http.StatusText(http.StatusNotFound))), m.processor.InstanceGet)
	})

	return nil
}<|MERGE_RESOLUTION|>--- conflicted
+++ resolved
@@ -120,25 +120,6 @@
 	})
 }
 
-<<<<<<< HEAD
-// NotFoundHandler serves a 404 html page instead of a blank 404 error.
-func (m *Module) NotFoundHandler(c *gin.Context) {
-	l := logrus.WithField("func", "404")
-	l.Trace("serving 404 html")
-
-	host := config.GetHost()
-	instance, err := m.processor.InstanceGet(c.Request.Context(), host)
-	if err != nil {
-		l.Debugf("error getting instance from processor: %s", err)
-		c.JSON(http.StatusInternalServerError, gin.H{"error": "internal server error"})
-		return
-	}
-
-	c.HTML(404, "404.tmpl", gin.H{
-		"instance": instance,
-	})
-}
-
 // TODO: abstract the {admin, user}panel handlers in some way
 func (m *Module) AdminPanelHandler(c *gin.Context) {
 	l := logrus.WithField("func", "admin-panel")
@@ -192,8 +173,6 @@
 	})
 }
 
-=======
->>>>>>> 1ede54dd
 // Route satisfies the RESTAPIModule interface
 func (m *Module) Route(s router.Router) error {
 	// serve static files from assets dir at /assets
