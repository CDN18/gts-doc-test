--- conflicted
+++ resolved
@@ -99,22 +99,6 @@
 		return
 	}
 
-<<<<<<< HEAD
-	// pick a random dummy avatar if this account avatar isn't set yet
-	if account.Avatar == "" && len(m.defaultAvatars) > 0 {
-		//nolint:gosec
-		randomIndex := rand.Intn(len(m.defaultAvatars))
-		dummyAvatar := m.defaultAvatars[randomIndex]
-		account.Avatar = dummyAvatar
-		for _, i := range statusResp.Items {
-			s, ok := i.(*apimodel.Status)
-			if !ok {
-				panic("timelineable was not *apimodel.Status")
-			}
-			s.Account.Avatar = dummyAvatar
-		}
-	}
-
 	stylesheets := []string{
 		"/assets/Fork-Awesome/css/fork-awesome.min.css",
 		"/assets/dist/status.css",
@@ -124,8 +108,6 @@
 		stylesheets = append(stylesheets, "/@"+account.Username+"/custom.css")
 	}
 
-=======
->>>>>>> 006c8b60
 	c.HTML(http.StatusOK, "profile.tmpl", gin.H{
 		"instance":         instance,
 		"account":          account,
