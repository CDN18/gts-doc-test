--- conflicted
+++ resolved
@@ -55,11 +55,8 @@
 	&gtsmodel.RouterSession{},
 	&gtsmodel.Token{},
 	&gtsmodel.Client{},
-<<<<<<< HEAD
 	&gtsmodel.EmojiCategory{},
-=======
 	&gtsmodel.Tombstone{},
->>>>>>> d120743e
 }
 
 // NewTestDB returns a new initialized, empty database for testing.
