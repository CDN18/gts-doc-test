--- conflicted
+++ resolved
@@ -119,13 +119,15 @@
 		}
 
 		.username {
+			display: flex;
+			flex-wrap: wrap;
+
 			grid-area: username;
 			padding-top: 0;
 			margin-top: 0.25rem;
 			padding-bottom: 0.25rem;
 			color: $fg_accent;
 			font-weight: bold;
-<<<<<<< HEAD
 			word-break: break-all;
 			text-overflow: ellipsis;
 			overflow: hidden;
@@ -159,11 +161,6 @@
 			.username {
 				padding-left: 1rem;
 			}
-=======
-
-			display: flex;
-			flex-wrap: wrap;
->>>>>>> 51d81125
 		}
 	}
 
