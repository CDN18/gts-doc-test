{{ template "header.tmpl" .}}
<div class="left logo">
	<img src="/assets/sloth.png" alt="Clipart styled sloth logo">
</div>
<section>
	<h1>Home to <span class="count">{{.instance.Stats.user_count}}</span> users
		who posted <span class="count">{{.instance.Stats.status_count}}</span> statuses,
		federating with  <span class="count">{{.instance.Stats.domain_count}}</span> other instances.</h1>

<<<<<<< HEAD
	<div className="short-description">
		{{.instance.ShortDescription}}
	</div>
=======
	<h3>This is the default landing page, you can edit it from <span class="accent">./web/template/index.tmpl</span></h1>
	<p>
		{{.instance.ShortDescription |noescape}}
	</p>
>>>>>>> f05b2555
</section>

<section class="apps">
	<p>
		GoToSocial does not provide its own frontend, but implements the Mastodon client API.
		You can use this server through a variety of clients:
	</p>
	<div class="applist">
		<div class="entry">
			<svg class="logo redraw" xmlns="http://www.w3.org/2000/svg" viewBox="0 0 10000 10000">
				<path d="M9212 5993H5987V823c1053 667 2747 2177 3225 5170zM3100 2690A12240 12240 0 01939 6035h2161zm676 7210h2448a3067 3067 0 003067-3067H5052V627a527 527 0 00-1052 0v6206H709a3067 3067 0 003067 3067z"></path>
			</svg>
			<div>
				<h2>Pinafore</h2>
				<p>Pinafore is a web client designed for speed and simplicity.</p>
				<a class="button" href="https://pinafore.social/settings/instances/add">Use Pinafore</a>
			</div>
		</div>
		<div class="entry">
			<img class="logo" src="/assets/tusky.svg" alt="The Tusky mascot, a cartoon elephant tooting happily"/>
			<div>
				<h2>Tusky</h2>
				<p>Tusky is a lightweight mobile client for Android</p>
				<a class="button" href="https://tusky.app">Get Tusky</a>
			</div>
		</div>
	</div>
</section>
{{ template "footer.tmpl" .}}<|MERGE_RESOLUTION|>--- conflicted
+++ resolved
@@ -6,17 +6,9 @@
 	<h1>Home to <span class="count">{{.instance.Stats.user_count}}</span> users
 		who posted <span class="count">{{.instance.Stats.status_count}}</span> statuses,
 		federating with  <span class="count">{{.instance.Stats.domain_count}}</span> other instances.</h1>
-
-<<<<<<< HEAD
 	<div className="short-description">
-		{{.instance.ShortDescription}}
+		{{.instance.ShortDescription |noescape}}
 	</div>
-=======
-	<h3>This is the default landing page, you can edit it from <span class="accent">./web/template/index.tmpl</span></h1>
-	<p>
-		{{.instance.ShortDescription |noescape}}
-	</p>
->>>>>>> f05b2555
 </section>
 
 <section class="apps">
