{{- /*
// GoToSocial
// Copyright (C) GoToSocial Authors admin@gotosocial.org
// SPDX-License-Identifier: AGPL-3.0-or-later
//
// This program is free software: you can redistribute it and/or modify
// it under the terms of the GNU Affero General Public License as published by
// the Free Software Foundation, either version 3 of the License, or
// (at your option) any later version.
//
// This program is distributed in the hope that it will be useful,
// but WITHOUT ANY WARRANTY; without even the implied warranty of
// MERCHANTABILITY or FITNESS FOR A PARTICULAR PURPOSE.  See the
// GNU Affero General Public License for more details.
//
// You should have received a copy of the GNU Affero General Public License
// along with this program.  If not, see <http://www.gnu.org/licenses/>.
*/ -}}

{{- define "profileMovedTo" -}}
{{- with .account.Moved }}
<div class="moved-to">
    <b>
        ℹ️ This account has permanently moved to
        <a
            href="{{ .URL }}"
            class="nounderline"
            rel="nofollow noreferrer noopener"
            target="_blank"
        >
            @{{ .Username }}
        </a>
    </b>
</div>
{{- end }}
{{- end -}}

{{- define "defaultAvatarDimension" -}}
{{- /* 136 is the default width/height for 8.5rem avatars, double it to get a good look when expanded. */ -}}
272
{{- end -}}

{{- define "avatarWidth" -}}
{{- with .account }}
    {{- if isNil .AvatarAttachment -}}
        {{- template "defaultAvatarDimension" . -}}
    {{- else -}}
        {{- /* Use the avatar's proper dimensions. */ -}}
        {{- .AvatarAttachment.Meta.Original.Width -}}
    {{- end -}}
{{- end }}
{{- end -}}

{{- define "avatarHeight" -}}
{{- with .account }}
    {{- if isNil .AvatarAttachment -}}
        {{- template "defaultAvatarDimension" . -}}
    {{- else -}}
        {{- /* Use the avatar's proper dimensions. */ -}}
        {{- .AvatarAttachment.Meta.Original.Height -}}
    {{- end -}}
{{- end }}
{{- end -}}

{{- define "avatarAlt" -}}
    Avatar for {{ .account.Username -}}
    {{- if .account.AvatarDescription }}
        {{- /* Add the avatar's image description. */ -}}
        : {{ .account.AvatarDescription -}}
    {{- end -}}
{{- end -}}

{{- define "headerAlt" -}}
    Header for {{ .account.Username -}}
    {{- if .account.HeaderDescription }}
        {{- /* Add the header's image description. */ -}}
        : {{ .account.HeaderDescription -}}
    {{- end -}}
{{- end -}}

{{- define "avatar" -}}
{{- with . }}
<div
    class="media photoswipe-gallery odd single avatar-image-wrapper"
    role="group"
>
    <a
        class="photoswipe-slide"
        href="{{- .account.Avatar -}}"
        target="_blank"
        data-pswp-width="{{- template "avatarWidth" . -}}px"
        data-pswp-height="{{- template "avatarHeight" . -}}px"
        data-cropped="true"
        alt="{{- template "avatarAlt" . -}}"
        title="{{- template "avatarAlt" . -}}"
    >
        <picture
            aria-hidden="true"
        >
            {{- if .account.AvatarAttachment }}
            <source
                class="avatar"
                srcset="{{- .account.AvatarStatic -}}"
                type="{{- .account.AvatarAttachment.PreviewMIMEType -}}"
                media="(prefers-reduced-motion: reduce)"
            />
            {{- end }}
            <img
                class="avatar"
                src="{{- .account.Avatar -}}"
                alt="{{- template "avatarAlt" . -}}"
                title="{{- template "avatarAlt" . -}}"
                width="{{- template "avatarWidth" . -}}"
                height="{{- template "avatarHeight" . -}}"
            />
        </picture>
    </a>
</div>
{{- end }}
{{- end -}}

{{- with . }}
<main class="profile">
    <h2 class="sr-only">Profile for {{ .account.Username -}}</h2>
    <section class="profile-header" role="region" aria-label="Basic info">
        {{- if .account.Moved }}
        {{- include "profileMovedTo" . | indent 2 }}
        {{- end }}
        <div class="header-image-wrapper">
            <picture>
                {{- if .account.HeaderAttachment }}
                <source
                    srcset="{{- .account.HeaderStatic -}}"
                    type="{{- .account.HeaderAttachment.PreviewMIMEType -}}"
                    media="(prefers-reduced-motion: reduce)"
                />
                {{- end }}
                <img
                    src="{{- .account.Header -}}"
                    alt="{{- template "headerAlt" . -}}"
                    title="{{- template "headerAlt" . -}}"
                />
            </picture>
        </div>
        <div class="basic-info">
            {{- with . }}
            {{- include "avatar" . | indent 3 }}
            {{- end }}
            <dl class="namerole">
                <dt class="sr-only">Display name</dt>
                <dd class="displayname text-cutoff">
                    {{- if .account.DisplayName -}}
                    {{- emojify .account.Emojis (escape .account.DisplayName) -}}
                    {{- else -}}
                    {{- .account.Username -}}
                    {{- end -}}
                </dd>
<<<<<<< HEAD
                <dt class="sr-only">Username</dt>
                <dd class="username text-cutoff">@{{- .account.Username -}}@{{- .instance.AccountDomain -}}</dd>
                {{- if .account.Roles }}
=======
                <div class="bot-username-wrapper">
                    {{- if .account.Bot }}
                    <dt class="sr-only">Bot account</dt>
                    <dd>
                        <span class="sr-only">true</span>
                        <div
                            class="bot-legend-wrapper"
                            aria-hidden="true"
                            title="This is a bot account."
                        >
                            <i class="bot-icon fa fa-microchip"></i>
                            <span class="bot-legend">bot</span>
                        </div>
                    </dd>
                    {{- end }}
                    <dt class="sr-only">Username</dt>
                    <dd class="username text-cutoff">@{{- .account.Username -}}@{{- .instance.AccountDomain -}}</dd>
                </div>
                {{- if and (.account.Role) (ne .account.Role.Name "user") }}
>>>>>>> c9b6220f
                <dt class="sr-only">Role</dt>
                {{- range .account.Roles }}
                <dd class="role {{ .Name -}}">{{- .Name -}}</dd>
                {{- end }}
                {{- end }}
            </dl>
        </div>
    </section>
    <div class="column-split">
        <section class="about-user" role="region" aria-labelledby="about-header">
            <div class="col-header">
                <h3 id="about-header">About<span class="sr-only">&nbsp;{{- .account.Username -}}</span></h3>
            </div>
            {{- if .account.Fields }}
            {{- include "profile_fields.tmpl" . | indent 3 }}
            {{- end }}
            <h4 class="sr-only">Bio</h4>
            <div class="bio">
                {{- if .account.Note }}
                {{ emojify .account.Emojis (noescape .account.Note) }}
                {{- else }}
                <p>This GoToSocial user hasn't written a bio yet!</p>
                {{- end }}
            </div>
            <h4 class="sr-only">Stats</h4>
            <dl class="accountstats">
                <dt>Joined</dt>
                <dd><time datetime="{{- .account.CreatedAt -}}">{{- .account.CreatedAt | timestampVague -}}</time></dd>
                <dt>Posts</dt>
                <dd>{{- .account.StatusesCount -}}</dd>
                <dt>Followed by</dt>
                <dd>{{- if .account.HideCollections -}}<i>hidden</i>{{- else -}}{{- .account.FollowersCount -}}{{- end -}}</dd>
                <dt>Following</dt>
                <dd>{{- if .account.HideCollections -}}<i>hidden</i>{{- else -}}{{- .account.FollowingCount -}}{{- end -}}</dd>
            </dl>
        </section>
        <div class="statuses-wrapper" role="region" aria-label="Posts by {{ .account.Username -}}">
            {{- if .pinned_statuses }}
            <section class="pinned statuses" aria-labelledby="pinned">
                <div class="col-header">
                    <h3 id="pinned">Pinned posts</h3>
                    <a href="#recent">jump to recent</a>
                </div>
                <div class="thread">
                    {{- range .pinned_statuses }}
                    <article
                        class="status expanded"
                        {{- includeAttr "status_attributes.tmpl" . | indentAttr 6  }}
                    >
                        {{- include "status.tmpl" . | indent 6 }}
                    </article>
                    {{- end }}
                </div>
            </section>
            {{- end }}
            <section class="recent statuses" aria-labelledby="recent">
                <div class="col-header">
                    <h3 id="recent" tabindex="-1">Recent posts</h3>
                    {{- if .rssFeed }}
                    <a href="{{- .rssFeed -}}" class="rss-icon" aria-label="RSS feed">
                        <i class="fa fa-rss-square" aria-hidden="true"></i>
                    </a>
                    {{- end }}
                </div>
                <div class="thread">
                    {{- if not .statuses }}
                    <div data-nosnippet class="nothinghere">Nothing here!</div>
                    {{- else }}
                    {{- range .statuses }}
                    <article
                        class="status expanded"
                        {{- includeAttr "status_attributes.tmpl" . | indentAttr 6  }}
                    >
                        {{- include "status.tmpl" . | indent 6 }}
                    </article>
                    {{- end }}
                    {{- end }}
                </div>
                <nav class="backnextlinks">
                    {{- if .show_back_to_top }}
                    <a href="/@{{- .account.Username -}}">Back to top</a>
                    {{- end }}
                    {{- if .statuses_next }}
                    <a href="{{- .statuses_next -}}" class="next">Show older</a>
                    {{- end }}
                </nav>
            </section>
        </div>
    </div>
</main>
{{- end }}<|MERGE_RESOLUTION|>--- conflicted
+++ resolved
@@ -155,11 +155,6 @@
                     {{- .account.Username -}}
                     {{- end -}}
                 </dd>
-<<<<<<< HEAD
-                <dt class="sr-only">Username</dt>
-                <dd class="username text-cutoff">@{{- .account.Username -}}@{{- .instance.AccountDomain -}}</dd>
-                {{- if .account.Roles }}
-=======
                 <div class="bot-username-wrapper">
                     {{- if .account.Bot }}
                     <dt class="sr-only">Bot account</dt>
@@ -178,8 +173,7 @@
                     <dt class="sr-only">Username</dt>
                     <dd class="username text-cutoff">@{{- .account.Username -}}@{{- .instance.AccountDomain -}}</dd>
                 </div>
-                {{- if and (.account.Role) (ne .account.Role.Name "user") }}
->>>>>>> c9b6220f
+                {{- if .account.Roles }}
                 <dt class="sr-only">Role</dt>
                 {{- range .account.Roles }}
                 <dd class="role {{ .Name -}}">{{- .Name -}}</dd>
