{{- /*
// GoToSocial
// Copyright (C) GoToSocial Authors admin@gotosocial.org
// SPDX-License-Identifier: AGPL-3.0-or-later
//
// This program is free software: you can redistribute it and/or modify
// it under the terms of the GNU Affero General Public License as published by
// the Free Software Foundation, either version 3 of the License, or
// (at your option) any later version.
//
// This program is distributed in the hope that it will be useful,
// but WITHOUT ANY WARRANTY; without even the implied warranty of
// MERCHANTABILITY or FITNESS FOR A PARTICULAR PURPOSE.  See the
// GNU Affero General Public License for more details.
//
// You should have received a copy of the GNU Affero General Public License
// along with this program.  If not, see <http://www.gnu.org/licenses/>.
*/ -}}

{{- /*
        Template for rendering a web view of a poll.
        To use this template, pass a web view status into it.
*/ -}}

<<<<<<< HEAD
{{- with . }}
<figure class="poll">
    <figcaption class="poll-info">
        <span class="poll-expiry">
            {{- if .Poll.Multiple -}}
            Multiple-choice poll&nbsp;
            {{- else -}}
            Poll&nbsp;
            {{- end -}}
            {{- if .Poll.Expired -}}
            closed {{ .Poll.ExpiresAt | timestampPrecise -}}
            {{- else if .Poll.ExpiresAt -}}
            open until {{ .Poll.ExpiresAt | timestampPrecise -}}
            {{- else -}}
            open forever
            {{- end -}}
        </span>
        <span class="total-votes">Total votes: {{ .Poll.VotesCount }}</span>
    </figcaption>
    <ul class="poll-options">
    {{- range $index, $pollOption := .WebPollOptions }}
        <li class="poll-option">
            <label aria-hidden="true" for="poll-{{- $pollOption.PollID -}}-option-{{- increment $index -}}" lang="{{- .LanguageTag.TagStr -}}">{{- emojify .Emojis (noescape $pollOption.Title) -}}</label>
            <meter aria-hidden="true" id="poll-{{- $pollOption.PollID -}}-option-{{- increment $index -}}" min="0" max="100" value="{{- $pollOption.VoteShare -}}">{{- $pollOption.VoteShare -}}&#37;</meter>
            <div class="sr-only">Option {{ increment $index }}:&nbsp;<span lang="{{ .LanguageTag.TagStr }}">{{ emojify .Emojis (noescape $pollOption.Title) -}}</span></div>
            <div class="poll-vote-summary">
                <span class="poll-vote-share">{{- $pollOption.VoteShareStr -}}&#37;</span>
                <span class="poll-vote-count">
                    {{- if isNil $pollOption.VotesCount -}}
                    Results not yet published.
                    {{- else if eq $pollOption.VotesCount 1 -}}
                    {{- $pollOption.VotesCount }} vote
                    {{- else -}}
                    {{- $pollOption.VotesCount }} votes
                    {{- end -}}
                </span>
            </div>
        </li>
    {{- end }}
    </ul>
</figure>
{{- end }}
=======
	<figure class="poll">
		<figcaption class="poll-info">
			<span class="poll-expiry">
				{{- if .Poll.Multiple -}}
				Multiple-choice poll&nbsp;
				{{- else -}}
				Poll&nbsp;
				{{- end -}}
				{{- if .Poll.Expired -}}
				closed {{ .Poll.ExpiresAt | timestampPrecise -}}
				{{- else if .Poll.ExpiresAt -}}
				open until {{ .Poll.ExpiresAt | timestampPrecise -}}
				{{- else -}}
				open forever
				{{- end -}}
			</span>
			<span class="total-votes">Total votes: {{ .Poll.VotesCount }}</span>
		</figcaption>
		<ul class="poll-options">
		{{- range $index, $pollOption := .WebPollOptions }}
			<li class="poll-option">
				<label aria-hidden="true" for="poll-{{- $pollOption.PollID -}}-option-{{- increment $index -}}" lang="{{- .LanguageTag.TagStr -}}">{{- emojify .Emojis (noescape $pollOption.Title) -}}</label>
				<meter aria-hidden="true" id="poll-{{- $pollOption.PollID -}}-option-{{- increment $index -}}" min="0" max="100" value="{{- $pollOption.VoteShare -}}">{{- $pollOption.VoteShare -}}&#37;</meter>
				<div class="sr-only">Option {{ increment $index }}:&nbsp;<span lang="{{ .LanguageTag.TagStr }}">{{ emojify .Emojis (noescape $pollOption.Title) -}}</span></div>
				<div class="poll-vote-summary">
					{{- if isNil $pollOption.VotesCount }}
					Results not yet published.
					{{- else -}}
					{{- with deref $pollOption.VotesCount }}
					<span class="poll-vote-share">{{- $pollOption.VoteShareStr -}}&#37;</span>
					<span class="poll-vote-count">
						{{- if eq . 1 -}}
							{{- . }} vote
						{{- else -}}
							{{- . }} votes
						{{- end -}}
					</span>
					{{- end -}}
					{{- end }}
				</div>
			</li>
		{{- end }}
		</ul>
	</figure>
>>>>>>> d0bb8f09
<|MERGE_RESOLUTION|>--- conflicted
+++ resolved
@@ -22,7 +22,6 @@
         To use this template, pass a web view status into it.
 */ -}}
 
-<<<<<<< HEAD
 {{- with . }}
 <figure class="poll">
     <figcaption class="poll-info">
@@ -49,65 +48,23 @@
             <meter aria-hidden="true" id="poll-{{- $pollOption.PollID -}}-option-{{- increment $index -}}" min="0" max="100" value="{{- $pollOption.VoteShare -}}">{{- $pollOption.VoteShare -}}&#37;</meter>
             <div class="sr-only">Option {{ increment $index }}:&nbsp;<span lang="{{ .LanguageTag.TagStr }}">{{ emojify .Emojis (noescape $pollOption.Title) -}}</span></div>
             <div class="poll-vote-summary">
+                {{- if isNil $pollOption.VotesCount }}
+                <span>Results not yet published.</span>
+                {{- else }}
+                {{- with deref $pollOption.VotesCount }}
                 <span class="poll-vote-share">{{- $pollOption.VoteShareStr -}}&#37;</span>
                 <span class="poll-vote-count">
-                    {{- if isNil $pollOption.VotesCount -}}
-                    Results not yet published.
-                    {{- else if eq $pollOption.VotesCount 1 -}}
-                    {{- $pollOption.VotesCount }} vote
+                    {{- if eq . 1 -}}
+                        {{- . }} vote
                     {{- else -}}
-                    {{- $pollOption.VotesCount }} votes
+                        {{- . }} votes
                     {{- end -}}
                 </span>
+                {{- end }}
+                {{- end }}
             </div>
         </li>
     {{- end }}
     </ul>
 </figure>
-{{- end }}
-=======
-	<figure class="poll">
-		<figcaption class="poll-info">
-			<span class="poll-expiry">
-				{{- if .Poll.Multiple -}}
-				Multiple-choice poll&nbsp;
-				{{- else -}}
-				Poll&nbsp;
-				{{- end -}}
-				{{- if .Poll.Expired -}}
-				closed {{ .Poll.ExpiresAt | timestampPrecise -}}
-				{{- else if .Poll.ExpiresAt -}}
-				open until {{ .Poll.ExpiresAt | timestampPrecise -}}
-				{{- else -}}
-				open forever
-				{{- end -}}
-			</span>
-			<span class="total-votes">Total votes: {{ .Poll.VotesCount }}</span>
-		</figcaption>
-		<ul class="poll-options">
-		{{- range $index, $pollOption := .WebPollOptions }}
-			<li class="poll-option">
-				<label aria-hidden="true" for="poll-{{- $pollOption.PollID -}}-option-{{- increment $index -}}" lang="{{- .LanguageTag.TagStr -}}">{{- emojify .Emojis (noescape $pollOption.Title) -}}</label>
-				<meter aria-hidden="true" id="poll-{{- $pollOption.PollID -}}-option-{{- increment $index -}}" min="0" max="100" value="{{- $pollOption.VoteShare -}}">{{- $pollOption.VoteShare -}}&#37;</meter>
-				<div class="sr-only">Option {{ increment $index }}:&nbsp;<span lang="{{ .LanguageTag.TagStr }}">{{ emojify .Emojis (noescape $pollOption.Title) -}}</span></div>
-				<div class="poll-vote-summary">
-					{{- if isNil $pollOption.VotesCount }}
-					Results not yet published.
-					{{- else -}}
-					{{- with deref $pollOption.VotesCount }}
-					<span class="poll-vote-share">{{- $pollOption.VoteShareStr -}}&#37;</span>
-					<span class="poll-vote-count">
-						{{- if eq . 1 -}}
-							{{- . }} vote
-						{{- else -}}
-							{{- . }} votes
-						{{- end -}}
-					</span>
-					{{- end -}}
-					{{- end }}
-				</div>
-			</li>
-		{{- end }}
-		</ul>
-	</figure>
->>>>>>> d0bb8f09
+{{- end }}